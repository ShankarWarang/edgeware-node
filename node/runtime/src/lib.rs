// Copyright 2018-2020 Commonwealth Labs, Inc.
// This file is part of Edgeware.

// Edgeware is free software: you can redistribute it and/or modify
// it under the terms of the GNU General Public License as published by
// the Free Software Foundation, either version 3 of the License, or
// (at your option) any later version.

// Edgeware is distributed in the hope that it will be useful,
// but WITHOUT ANY WARRANTY; without even the implied warranty of
// MERCHANTABILITY or FITNESS FOR A PARTICULAR PURPOSE.  See the
// GNU General Public License for more details.

// You should have received a copy of the GNU General Public License
// along with Edgeware.  If not, see <http://www.gnu.org/licenses/>.

//! The Substrate runtime. This can be compiled with ``#[no_std]`, ready for Wasm.

#![cfg_attr(not(feature = "std"), no_std)]
// `construct_runtime!` does a lot of recursion and requires us to increase the limit to 256.
#![recursion_limit = "256"]

use sp_std::{prelude::*, marker::PhantomData};

pub use edgeware_primitives::{
	AccountId, AccountIndex, Balance, BlockNumber, Hash, Index, Moment, Signature,
};
use frame_support::{
	construct_runtime, parameter_types, debug, RuntimeDebug,
	weights::{
		Weight, IdentityFee,
		constants::{BlockExecutionWeight, ExtrinsicBaseWeight, RocksDbWeight, WEIGHT_PER_SECOND},
	},
	traits::{Currency, Imbalance, KeyOwnerProofSystem, OnUnbalanced, Randomness, LockIdentifier, FindAuthor},
	ConsensusEngineId,
};

use frame_system::{EnsureRoot, EnsureOneOf};
use frame_support::traits::InstanceFilter;
use codec::{Encode, Decode};

pub use pallet_grandpa::fg_primitives;
pub use pallet_grandpa::{AuthorityId as GrandpaId, AuthorityList as GrandpaAuthorityList};
pub use pallet_im_online::ed25519::AuthorityId as ImOnlineId;
pub use sp_api::impl_runtime_apis;
pub use sp_authority_discovery::AuthorityId as AuthorityDiscoveryId;
pub use pallet_transaction_payment_rpc_runtime_api::RuntimeDispatchInfo;
pub use pallet_transaction_payment::{Multiplier, TargetedFeeAdjustment};
pub use sp_consensus_aura::ed25519::AuthorityId as AuraId;
pub use sp_core::{
	crypto::KeyTypeId,
	u32_trait::{_1, _2, _3, _4, _5},
	OpaqueMetadata, U256, H160, H256,
};
use sp_runtime::{
	Permill, Perbill, Perquintill, Percent, ApplyExtrinsicResult,
	impl_opaque_keys, generic, create_runtime_str, ModuleId, FixedPointNumber,
};
use sp_application_crypto::Public;
pub use sp_runtime::curve::PiecewiseLinear;
use sp_runtime::traits::{
	self, BlakeTwo256, Block as BlockT, StaticLookup, SaturatedConversion,
	ConvertInto, OpaqueKeys, NumberFor, Saturating,
};
pub use sp_runtime::transaction_validity::{TransactionValidity, TransactionSource, TransactionPriority};

#[cfg(any(feature = "std", test))]
pub use sp_version::NativeVersion;
pub use sp_version::RuntimeVersion;

pub use pallet_session::{historical as pallet_session_historical};

use pallet_contracts_rpc_runtime_api::ContractExecResult;
use pallet_ethereum::{Block as EthereumBlock, Transaction as EthereumTransaction, Receipt as EthereumReceipt};
use pallet_evm::{Account as EVMAccount, FeeCalculator, HashedAddressMapping, EnsureAddressTruncated};
use evm::Config;
use frontier_rpc_primitives::{TransactionStatus};

pub use sp_inherents::{CheckInherentsResult, InherentData};
use static_assertions::const_assert;

#[cfg(any(feature = "std", test))]
pub use sp_runtime::BuildStorage;
#[cfg(any(feature = "std", test))]
pub use pallet_balances::Call as BalancesCall;
#[cfg(any(feature = "std", test))]
pub use frame_system::Call as SystemCall;
#[cfg(any(feature = "std", test))]
pub use pallet_staking::StakerStatus;
/// Public precompiles from evm module
pub use pallet_evm::precompiles::{Sha256, Ripemd160, ECRecover};
/// Implementations of some helper traits passed into runtime modules as associated types.
pub mod impls;
use impls::{CurrencyToVoteHandler, Author};

/// Constant values used within the runtime.
pub mod constants;
use constants::{currency::*, time::*};

/// Weights for pallets used in the runtime.
mod weights;

// Make the WASM binary available.
#[cfg(feature = "std")]
include!(concat!(env!("OUT_DIR"), "/wasm_binary.rs"));

#[cfg(feature = "std")]
/// Wasm binary unwrapped. If built with `BUILD_DUMMY_WASM_BINARY`, the function panics.
pub fn wasm_binary_unwrap() -> &'static [u8] {
	WASM_BINARY.expect("Development wasm binary is not available. This means the client is \
						built with `BUILD_DUMMY_WASM_BINARY` flag and it is only usable for \
						production chains. Please rebuild with the flag disabled.")
}

/// Runtime version.
pub const VERSION: RuntimeVersion = RuntimeVersion {
	spec_name: create_runtime_str!("edgeware"),
	impl_name: create_runtime_str!("edgeware-node"),
	authoring_version: 16,
	// Per convention: if the runtime behavior changes, increment spec_version
	// and set impl_version to equal spec_version. If only runtime
	// implementation changes and behavior does not, then leave spec_version as
	// is and increment impl_version.
	spec_version: 40,
	impl_version: 40,
	apis: RUNTIME_API_VERSIONS,
	transaction_version: 1,
};

/// Native version.
#[cfg(any(feature = "std", test))]
pub fn native_version() -> NativeVersion {
	NativeVersion {
		runtime_version: VERSION,
		can_author_with: Default::default(),
	}
}

type NegativeImbalance = <Balances as Currency<AccountId>>::NegativeImbalance;

pub struct DealWithFees;
impl OnUnbalanced<NegativeImbalance> for DealWithFees {
	fn on_unbalanceds<B>(mut fees_then_tips: impl Iterator<Item = NegativeImbalance>) {
		if let Some(fees) = fees_then_tips.next() {
			// for fees, 80% to treasury, 20% to author
			let mut split = fees.ration(80, 20);
			if let Some(tips) = fees_then_tips.next() {
				// for tips, if any, 80% to treasury, 20% to author (though this can be anything)
				tips.ration_merge_into(80, 20, &mut split);
			}
			Treasury::on_unbalanced(split.0);
			Author::on_unbalanced(split.1);
		}
	}
}

const AVERAGE_ON_INITIALIZE_WEIGHT: Perbill = Perbill::from_percent(10);
parameter_types! {
	pub const BlockHashCount: BlockNumber = 250;
	pub const MaximumBlockWeight: Weight = 2 * WEIGHT_PER_SECOND;
	pub MaximumExtrinsicWeight: Weight =
		AvailableBlockRatio::get().saturating_sub(AVERAGE_ON_INITIALIZE_WEIGHT)
		* MaximumBlockWeight::get();
	pub const MaximumBlockLength: u32 = 5 * 1024 * 1024;
	pub const Version: RuntimeVersion = VERSION;
	pub const AvailableBlockRatio: Perbill = Perbill::from_percent(75);
	pub MaximumSchedulerWeight: Weight = Perbill::from_percent(80) * MaximumBlockWeight::get();
}

const_assert!(
	AvailableBlockRatio::get().deconstruct() >= AVERAGE_ON_INITIALIZE_WEIGHT.deconstruct()
);

impl frame_system::Trait for Runtime {
	type BaseCallFilter = ();
	type Origin = Origin;
	type Call = Call;
	type Index = Index;
	type BlockNumber = BlockNumber;
	type Hash = Hash;
	type Hashing = BlakeTwo256;
	type AccountId = AccountId;
	type Lookup = Indices;
	type Header = generic::Header<BlockNumber, BlakeTwo256>;
	type Event = Event;
	type BlockHashCount = BlockHashCount;
	type MaximumBlockWeight = MaximumBlockWeight;
	type DbWeight = RocksDbWeight;
	type BlockExecutionWeight = BlockExecutionWeight;
	type ExtrinsicBaseWeight = ExtrinsicBaseWeight;
	type MaximumExtrinsicWeight = MaximumExtrinsicWeight;
	type MaximumBlockLength = MaximumBlockLength;
	type AvailableBlockRatio = AvailableBlockRatio;
	type Version = Version;
	type ModuleToIndex = ModuleToIndex;
	type AccountData = pallet_balances::AccountData<Balance>;
	type OnNewAccount = ();
	type OnKilledAccount = ();
	type SystemWeightInfo = ();
}

impl pallet_utility::Trait for Runtime {
	type Event = Event;
	type Call = Call;
	type WeightInfo = ();
}

parameter_types! {
	// One storage item; key size is 32; value is size 4+4+16+32 bytes = 56 bytes.
	pub const DepositBase: Balance = deposit(1, 88);
	// Additional storage item size of 32 bytes.
	pub const DepositFactor: Balance = deposit(0, 32);
	pub const MaxSignatories: u16 = 100;
}

impl pallet_multisig::Trait for Runtime {
	type Event = Event;
	type Call = Call;
	type Currency = Balances;
	type DepositBase = DepositBase;
	type DepositFactor = DepositFactor;
	type MaxSignatories = MaxSignatories;
	type WeightInfo = ();
}

parameter_types! {
	// One storage item; key size 32, value size 8; .
	pub const ProxyDepositBase: Balance = deposit(1, 8);
	// Additional storage item size of 33 bytes.
	pub const ProxyDepositFactor: Balance = deposit(0, 33);
	pub const MaxProxies: u16 = 32;
	pub const AnnouncementDepositBase: Balance = deposit(1, 8);
	pub const AnnouncementDepositFactor: Balance = deposit(0, 66);
	pub const MaxPending: u16 = 32;
}

/// The type used to represent the kinds of proxying allowed.
#[derive(Copy, Clone, Eq, PartialEq, Ord, PartialOrd, Encode, Decode, RuntimeDebug)]
pub enum ProxyType {
	Any,
	NonTransfer,
	Governance,
	Staking,
}

impl Default for ProxyType { fn default() -> Self { Self::Any } }
impl InstanceFilter<Call> for ProxyType {
	fn filter(&self, c: &Call) -> bool {
		match self {
			ProxyType::Any => true,
			ProxyType::NonTransfer => !matches!(c,
				Call::Balances(..) | Call::Vesting(pallet_vesting::Call::vested_transfer(..))
					| Call::Indices(pallet_indices::Call::transfer(..))
			),
			ProxyType::Governance => matches!(c,
				Call::Democracy(..) | Call::Council(..) | Call::Elections(..) | Call::Treasury(..)
			),
			ProxyType::Staking => matches!(c, Call::Staking(..)),
		}
	}
	fn is_superset(&self, o: &Self) -> bool {
		match (self, o) {
			(x, y) if x == y => true,
			(ProxyType::Any, _) => true,
			(_, ProxyType::Any) => false,
			(ProxyType::NonTransfer, _) => true,
			_ => false,
		}
	}
}

impl pallet_proxy::Trait for Runtime {
	type Event = Event;
	type Call = Call;
	type Currency = Balances;
	type ProxyType = ProxyType;
	type ProxyDepositBase = ProxyDepositBase;
	type ProxyDepositFactor = ProxyDepositFactor;
	type MaxProxies = MaxProxies;
	type WeightInfo = ();
	type MaxPending = MaxPending;
	type CallHasher = BlakeTwo256;
	type AnnouncementDepositBase = AnnouncementDepositBase;
	type AnnouncementDepositFactor = AnnouncementDepositFactor;
}

impl pallet_scheduler::Trait for Runtime {
	type Event = Event;
	type Origin = Origin;
	type Call = Call;
	type MaximumWeight = MaximumSchedulerWeight;
	type ScheduleOrigin = EnsureRoot<AccountId>;
	type PalletsOrigin = OriginCaller;
	type WeightInfo = ();
}

impl pallet_aura::Trait for Runtime {
	type AuthorityId = AuraId;
}

parameter_types! {
	pub const IndexDeposit: Balance = 1 * DOLLARS;
}

impl pallet_indices::Trait for Runtime {
	type AccountIndex = AccountIndex;
	type Event = Event;
	type Currency = Balances;
	type Deposit = IndexDeposit;
	type WeightInfo = ();
}

parameter_types! {
	pub const ExistentialDeposit: Balance = 1 * MILLICENTS;
}

impl pallet_balances::Trait for Runtime {
	type Balance = Balance;
	type DustRemoval = ();
	type Event = Event;
	type ExistentialDeposit = ExistentialDeposit;
	type AccountStore = frame_system::Module<Runtime>;
	type WeightInfo = weights::pallet_balances::WeightInfo;
}

parameter_types! {
	pub const TransactionByteFee: Balance = 10 * MILLICENTS;
	pub const TargetBlockFullness: Perquintill = Perquintill::from_percent(25);
	pub AdjustmentVariable: Multiplier = Multiplier::saturating_from_rational(1, 100_000);
	pub MinimumMultiplier: Multiplier = Multiplier::saturating_from_rational(1, 1_000_000_000u128);
}

impl pallet_transaction_payment::Trait for Runtime {
	type Currency = Balances;
	type OnTransactionPayment = DealWithFees;
	type TransactionByteFee = TransactionByteFee;
	type WeightToFee = IdentityFee<Balance>;
	type FeeMultiplierUpdate =
		TargetedFeeAdjustment<Self, TargetBlockFullness, AdjustmentVariable, MinimumMultiplier>;
}

parameter_types! {
	pub const MinimumPeriod: Moment = SLOT_DURATION / 2;
}

impl pallet_timestamp::Trait for Runtime {
	type Moment = Moment;
	type OnTimestampSet = Aura;
	type MinimumPeriod = MinimumPeriod;
	type WeightInfo = ();
}

parameter_types! {
	pub const UncleGenerations: BlockNumber = 5;
}

impl pallet_authorship::Trait for Runtime {
	type FindAuthor = pallet_session::FindAccountFromAuthorIndex<Self, Aura>;
	type UncleGenerations = UncleGenerations;
	type FilterUncle = ();
	type EventHandler = (Staking, ImOnline);
}

impl_opaque_keys! {
	pub struct SessionKeys {
		pub grandpa: Grandpa,
		pub aura: Aura,
		pub im_online: ImOnline,
		pub authority_discovery: AuthorityDiscovery,
	}
}

parameter_types! {
	pub const Period: BlockNumber = 1 * HOURS;
	pub const Offset: BlockNumber = 0;
	pub const DisabledValidatorsThreshold: Perbill = Perbill::from_percent(33);
}

impl pallet_session::Trait for Runtime {
	type Event = Event;
	type ValidatorId = <Self as frame_system::Trait>::AccountId;
	type ValidatorIdOf = pallet_staking::StashOf<Self>;
	type ShouldEndSession = pallet_session::PeriodicSessions<Period, Offset>;
	type SessionManager = Staking;
	type SessionHandler = <SessionKeys as OpaqueKeys>::KeyTypeIdProviders;
	type Keys = SessionKeys;
	type DisabledValidatorsThreshold = DisabledValidatorsThreshold;
	type NextSessionRotation = pallet_session::PeriodicSessions<Period, Offset>;
	type WeightInfo = ();
}

impl pallet_session::historical::Trait for Runtime {
	type FullIdentification = pallet_staking::Exposure<AccountId, Balance>;
	type FullIdentificationOf = pallet_staking::ExposureOf<Runtime>;
}

pallet_staking_reward_curve::build! {
	const CURVE: PiecewiseLinear<'static> = curve!(
		min_inflation: 0_025_000,
		max_inflation: 0_100_000,
		ideal_stake: 0_500_000,
		falloff: 0_050_000,
		max_piece_count: 40,
		test_precision: 0_005_000,
	);
}

parameter_types! {
	// 1 hour session, 6 hour era
	pub const SessionsPerEra: sp_staking::SessionIndex = 6;
	// 2 * 28 eras * 6 hours/era = 14 day bonding duration
	pub const BondingDuration: pallet_staking::EraIndex = 2 * 28;
	// 28 eras * 6 hours/era = 7 day slash duration
	pub const SlashDeferDuration: pallet_staking::EraIndex = 28;
	pub const RewardCurve: &'static PiecewiseLinear<'static> = &CURVE;
	pub const ElectionLookahead: BlockNumber = EPOCH_DURATION_IN_BLOCKS / 4;
	pub const MaxNominatorRewardedPerValidator: u32 = 128;
	pub const MaxIterations: u32 = 5;
	// 0.05%. The higher the value, the more strict solution acceptance becomes.
	pub MinSolutionScoreBump: Perbill = Perbill::from_rational_approximation(5u32, 10_000);
}

impl pallet_staking::Trait for Runtime {
	type Currency = Balances;
	type UnixTime = Timestamp;
	type CurrencyToVote = CurrencyToVoteHandler;
	type RewardRemainder = Treasury;
	type Event = Event;
	type Slash = Treasury; // send the slashed funds to the treasury.
	type Reward = (); // rewards are minted from the void
	type SessionsPerEra = SessionsPerEra;
	type BondingDuration = BondingDuration;
	type SlashDeferDuration = SlashDeferDuration;
	/// A super-majority of the council can cancel the slash.
	type SlashCancelOrigin = EnsureOneOf<
		AccountId,
		EnsureRoot<AccountId>,
		pallet_collective::EnsureProportionAtLeast<_3, _4, AccountId, CouncilCollective>
	>;
	type SessionInterface = Self;
	type RewardCurve = RewardCurve;
	type NextNewSession = Session;
	type ElectionLookahead = ElectionLookahead;
	type Call = Call;
	type MaxIterations = MaxIterations;
	type MinSolutionScoreBump = MinSolutionScoreBump;
	type MaxNominatorRewardedPerValidator = MaxNominatorRewardedPerValidator;
	type UnsignedPriority = StakingUnsignedPriority;
	type WeightInfo = ();
}

parameter_types! {
	pub const LaunchPeriod: BlockNumber = 7 * 24 * 60 * MINUTES;
	pub const VotingPeriod: BlockNumber = 7 * 24 * 60 * MINUTES;
	pub const FastTrackVotingPeriod: BlockNumber = 3 * 24 * 60 * MINUTES;
	pub const MinimumDeposit: Balance = 100 * DOLLARS;
	pub const InstantAllowed: bool = false;
	pub const EnactmentPeriod: BlockNumber = 8 * 24 * 60 * MINUTES;
	pub const CooloffPeriod: BlockNumber = 7 * 24 * 60 * MINUTES;
	pub const PreimageByteDeposit: Balance = 1 * CENTS;
	pub const MaxVotes: u32 = 100;
}

impl pallet_democracy::Trait for Runtime {
	type Proposal = Call;
	type Event = Event;
	type Currency = Balances;
	type EnactmentPeriod = EnactmentPeriod;
	type LaunchPeriod = LaunchPeriod;
	type VotingPeriod = VotingPeriod;
	type MinimumDeposit = MinimumDeposit;
	/// A straight majority of the council can decide what their next motion is.
	type ExternalOrigin = pallet_collective::EnsureProportionAtLeast<_1, _2, AccountId, CouncilCollective>;
	/// A 60% super-majority can have the next scheduled referendum be a straight majority-carries vote.
	type ExternalMajorityOrigin = frame_system::EnsureOneOf<AccountId,
		pallet_collective::EnsureProportionAtLeast<_3, _5, AccountId, CouncilCollective>,
		frame_system::EnsureRoot<AccountId>,
	>;
	/// Three fourths of the committee can have an ExternalMajority/ExternalDefault vote
	/// be tabled immediately and with a shorter voting/enactment period.
	type FastTrackOrigin = frame_system::EnsureOneOf<AccountId,
		pallet_collective::EnsureProportionAtLeast<_3, _4, AccountId, CouncilCollective>,
		frame_system::EnsureRoot<AccountId>,
	>;
	type InstantOrigin = frame_system::EnsureNever<AccountId>;
	type InstantAllowed = InstantAllowed;
	type FastTrackVotingPeriod = FastTrackVotingPeriod;
	/// A unanimous council can have the next scheduled referendum be a straight default-carries
	/// (NTB) vote.
	type ExternalDefaultOrigin = frame_system::EnsureOneOf<AccountId,
		pallet_collective::EnsureProportionAtLeast<_1, _1, AccountId, CouncilCollective>,
		frame_system::EnsureRoot<AccountId>,
	>;
	// To cancel a proposal which has been passed, 2/3 of the council must agree to it.
	type CancellationOrigin = frame_system::EnsureOneOf<AccountId,
		pallet_collective::EnsureProportionAtLeast<_2, _3, AccountId, CouncilCollective>,
		frame_system::EnsureRoot<AccountId>,
	>;
	// No vetoing
	type VetoOrigin = frame_system::EnsureNever<AccountId>;
	type CooloffPeriod = CooloffPeriod;
	type PreimageByteDeposit = PreimageByteDeposit;
	type OperationalPreimageOrigin = pallet_collective::EnsureMember<AccountId, CouncilCollective>;
	type Slash = Treasury;
	type Scheduler = Scheduler;
	type MaxVotes = MaxVotes;
	type PalletsOrigin = OriginCaller;
	type WeightInfo = weights::pallet_democracy::WeightInfo;
}

parameter_types! {
	pub const CouncilMotionDuration: BlockNumber = 14 * DAYS;
	pub const CouncilMaxProposals: u32 = 100;
}

type CouncilCollective = pallet_collective::Instance1;
impl pallet_collective::Trait<CouncilCollective> for Runtime {
	type Origin = Origin;
	type Proposal = Call;
	type Event = Event;
	type MotionDuration = CouncilMotionDuration;
	type MaxProposals = CouncilMaxProposals;
	type WeightInfo = ();
	type MaxMembers = CouncilMaxMembers;
}

parameter_types! {
	pub const CandidacyBond: Balance = 1_000 * DOLLARS;
	pub const VotingBond: Balance = 10 * DOLLARS;
	pub const TermDuration: BlockNumber = 28 * DAYS;
	pub const DesiredMembers: u32 = 13;
	pub const DesiredRunnersUp: u32 = 7;
	pub const ElectionsPhragmenModuleId: LockIdentifier = *b"phrelect";
	pub const CouncilMaxMembers: u32 = 100;
}

const_assert!(DesiredMembers::get() <= CouncilMaxMembers::get());

impl pallet_elections_phragmen::Trait for Runtime {
	type ModuleId = ElectionsPhragmenModuleId;
	type Event = Event;
	type Currency = Balances;
	type ChangeMembers = Council;
	// NOTE: this implies that council's genesis members cannot be set directly and must come from
	// this module.
	type InitializeMembers = Council;
	type CurrencyToVote = CurrencyToVoteHandler;
	type CandidacyBond = CandidacyBond;
	type VotingBond = VotingBond;
	type LoserCandidate = ();
	type BadReport = ();
	type KickedMember = ();
	type DesiredMembers = DesiredMembers;
	type DesiredRunnersUp = DesiredRunnersUp;
	type TermDuration = TermDuration;
	type WeightInfo = ();
}

parameter_types! {
	pub const ProposalBond: Permill = Permill::from_percent(5);
	pub const ProposalBondMinimum: Balance = 1_000 * DOLLARS;
	pub const SpendPeriod: BlockNumber = 14 * DAYS;
	pub const Burn: Permill = Permill::from_percent(0);
	pub const TipCountdown: BlockNumber = 1 * DAYS;
	pub const TipFindersFee: Percent = Percent::from_percent(20);
	pub const TipReportDepositBase: Balance = 1 * DOLLARS;
	pub const TipReportDepositPerByte: Balance = 1 * CENTS;
	pub const TreasuryModuleId: ModuleId = ModuleId(*b"py/trsry");
}

impl pallet_treasury::Trait for Runtime {
	type Currency = Balances;
	type ApproveOrigin = EnsureOneOf<
		AccountId,
		EnsureRoot<AccountId>,
		pallet_collective::EnsureProportionAtLeast<_3, _5, AccountId, CouncilCollective>
	>;
	type RejectOrigin = EnsureOneOf<
		AccountId,
		EnsureRoot<AccountId>,
		pallet_collective::EnsureProportionMoreThan<_1, _2, AccountId, CouncilCollective>
	>;
	type Tippers = Elections;
	type TipCountdown = TipCountdown;
	type TipFindersFee = TipFindersFee;
	type TipReportDepositBase = TipReportDepositBase;
	type TipReportDepositPerByte = TipReportDepositPerByte;
	type Event = Event;
	type ProposalRejection = ();
	type ProposalBond = ProposalBond;
	type ProposalBondMinimum = ProposalBondMinimum;
	type SpendPeriod = SpendPeriod;
	type Burn = Burn;
	type ModuleId = TreasuryModuleId;
	type BurnDestination = ();
	type WeightInfo = ();
}

parameter_types! {
	pub const SessionDuration: BlockNumber = EPOCH_DURATION_IN_SLOTS as _;
	pub const ImOnlineUnsignedPriority: TransactionPriority = TransactionPriority::max_value();
	/// We prioritize im-online heartbeats over phragmen solution submission.
	pub const StakingUnsignedPriority: TransactionPriority = TransactionPriority::max_value() / 2;
}

impl<LocalCall> frame_system::offchain::CreateSignedTransaction<LocalCall> for Runtime
where
	Call: From<LocalCall>,
{
	fn create_transaction<C: frame_system::offchain::AppCrypto<Self::Public, Self::Signature>>(
		call: Call,
		public: <Signature as traits::Verify>::Signer,
		account: AccountId,
		nonce: Index,
	) -> Option<(
		Call,
		<UncheckedExtrinsic as traits::Extrinsic>::SignaturePayload,
	)> {
		// take the biggest period possible.
		let period = BlockHashCount::get()
			.checked_next_power_of_two()
			.map(|c| c / 2)
			.unwrap_or(2) as u64;
		let current_block = System::block_number()
			.saturated_into::<u64>()
			// The `System::block_number` is initialized with `n+1`,
			// so the actual block number is `n`.
			.saturating_sub(1);
		let tip = 0;
		let extra: SignedExtra = (
			frame_system::CheckSpecVersion::<Runtime>::new(),
			frame_system::CheckTxVersion::<Runtime>::new(),
			frame_system::CheckGenesis::<Runtime>::new(),
			frame_system::CheckEra::<Runtime>::from(generic::Era::mortal(period, current_block)),
			frame_system::CheckNonce::<Runtime>::from(nonce),
			frame_system::CheckWeight::<Runtime>::new(),
			pallet_transaction_payment::ChargeTransactionPayment::<Runtime>::from(tip),
		);
		let raw_payload = SignedPayload::new(call, extra)
			.map_err(|e| {
				debug::warn!("Unable to create signed payload: {:?}", e);
			})
			.ok()?;
		let signature = raw_payload.using_encoded(|payload| C::sign(payload, public))?;
		let address = Indices::unlookup(account);
		let (call, extra, _) = raw_payload.deconstruct();
		Some((call, (address, signature.into(), extra)))
	}
}

impl frame_system::offchain::SigningTypes for Runtime {
	type Public = <Signature as traits::Verify>::Signer;
	type Signature = Signature;
}

impl<C> frame_system::offchain::SendTransactionTypes<C> for Runtime
where
	Call: From<C>,
{
	type OverarchingCall = Call;
	type Extrinsic = UncheckedExtrinsic;
}

impl pallet_im_online::Trait for Runtime {
	type AuthorityId = ImOnlineId;
	type Event = Event;
	type SessionDuration = SessionDuration;
	type ReportUnresponsiveness = Offences;
	type UnsignedPriority = ImOnlineUnsignedPriority;
	type WeightInfo = ();
}

parameter_types! {
	pub OffencesWeightSoftLimit: Weight = Perbill::from_percent(60) * MaximumBlockWeight::get();
}

impl pallet_offences::Trait for Runtime {
	type Event = Event;
	type IdentificationTuple = pallet_session::historical::IdentificationTuple<Self>;
	type OnOffenceHandler = Staking;
	type WeightSoftLimit = OffencesWeightSoftLimit;
	type WeightInfo = ();
}

impl pallet_authority_discovery::Trait for Runtime {}

impl pallet_grandpa::Trait for Runtime {
	type Event = Event;
	type Call = Call;

	type KeyOwnerProofSystem = Historical;

	type KeyOwnerProof =
		<Self::KeyOwnerProofSystem as KeyOwnerProofSystem<(KeyTypeId, GrandpaId)>>::Proof;

	type KeyOwnerIdentification = <Self::KeyOwnerProofSystem as KeyOwnerProofSystem<(
		KeyTypeId,
		GrandpaId,
	)>>::IdentificationTuple;

	type HandleEquivocation = pallet_grandpa::EquivocationHandler<
		Self::KeyOwnerIdentification,
		Offences,
	>;
}

parameter_types! {
	pub const WindowSize: BlockNumber = 101;
	pub const ReportLatency: BlockNumber = 1000;
}

impl pallet_finality_tracker::Trait for Runtime {
	type OnFinalizationStalled = ();
	type WindowSize = WindowSize;
	type ReportLatency = ReportLatency;
}

parameter_types! {
	pub const BasicDeposit: Balance = 10 * DOLLARS;       // 258 bytes on-chain
	pub const FieldDeposit: Balance = 250 * CENTS;        // 66 bytes on-chain
	pub const SubAccountDeposit: Balance = 2 * DOLLARS;   // 53 bytes on-chain
	pub const MaxSubAccounts: u32 = 100;
	pub const MaxAdditionalFields: u32 = 100;
	pub const MaxRegistrars: u32 = 20;
}

impl pallet_identity::Trait for Runtime {
	type Event = Event;
	type Currency = Balances;
	type BasicDeposit = BasicDeposit;
	type FieldDeposit = FieldDeposit;
	type SubAccountDeposit = SubAccountDeposit;
	type MaxSubAccounts = MaxSubAccounts;
	type MaxAdditionalFields = MaxAdditionalFields;
	type MaxRegistrars = MaxRegistrars;
	type Slashed = Treasury;
	type ForceOrigin = pallet_collective::EnsureProportionMoreThan<_1, _2, AccountId, CouncilCollective>;
	type RegistrarOrigin = pallet_collective::EnsureProportionMoreThan<_1, _2, AccountId, CouncilCollective>;
	type WeightInfo = ();
}

parameter_types! {
	pub const ConfigDepositBase: Balance = 5 * DOLLARS;
	pub const FriendDepositFactor: Balance = 50 * CENTS;
	pub const MaxFriends: u16 = 9;
	pub const RecoveryDeposit: Balance = 5 * DOLLARS;
}

impl pallet_recovery::Trait for Runtime {
	type Event = Event;
	type Call = Call;
	type Currency = Balances;
	type ConfigDepositBase = ConfigDepositBase;
	type FriendDepositFactor = FriendDepositFactor;
	type MaxFriends = MaxFriends;
	type RecoveryDeposit = RecoveryDeposit;
}

parameter_types! {
	pub const MinVestedTransfer: Balance = 100 * DOLLARS;
	pub const EVMModuleId: ModuleId = ModuleId(*b"py/evmpa");
}

impl pallet_vesting::Trait for Runtime {
	type Event = Event;
	type Currency = Balances;
	type BlockNumberToBalance = ConvertInto;
	type MinVestedTransfer = MinVestedTransfer;
	type WeightInfo = ();
}

impl pallet_sudo::Trait for Runtime {
	type Event = Event;
	type Call = Call;
}

parameter_types! {
	pub const TombstoneDeposit: Balance = 16 * MILLICENTS;
	pub const RentByteFee: Balance = 4 * MILLICENTS;
	pub const RentDepositOffset: Balance = 1000 * MILLICENTS;
	pub const SurchargeReward: Balance = 150 * MILLICENTS;
}

impl pallet_contracts::Trait for Runtime {
	type Time = Timestamp;
	type Randomness = RandomnessCollectiveFlip;
	type Currency = Balances;
	type Event = Event;
	type DetermineContractAddress = pallet_contracts::SimpleAddressDeterminer<Runtime>;
	type TrieIdGenerator = pallet_contracts::TrieIdFromParentCounter<Runtime>;
	type RentPayment = ();
	type SignedClaimHandicap = pallet_contracts::DefaultSignedClaimHandicap;
	type TombstoneDeposit = TombstoneDeposit;
	type StorageSizeOffset = pallet_contracts::DefaultStorageSizeOffset;
	type RentByteFee = RentByteFee;
	type RentDepositOffset = RentDepositOffset;
	type SurchargeReward = SurchargeReward;
	type MaxDepth = pallet_contracts::DefaultMaxDepth;
	type MaxValueSize = pallet_contracts::DefaultMaxValueSize;
	type WeightPrice = pallet_transaction_payment::Module<Self>;
}

// EVM structs
pub struct FixedGasPrice;
impl FeeCalculator for FixedGasPrice {
	fn min_gas_price() -> U256 {
		// Gas price is always one token per gas.
		1.into()
	}
}

parameter_types! {
	pub const ChainId: u64 = 42;
}

/// Clone of Istanbul config with `create_contract_limit` raised.
static EVM_CONFIG: Config = Config {
	gas_ext_code: 700,
	gas_ext_code_hash: 700,
	gas_balance: 700,
	gas_sload: 800,
	gas_sstore_set: 20000,
	gas_sstore_reset: 5000,
	refund_sstore_clears: 15000,
	gas_suicide: 5000,
	gas_suicide_new_account: 25000,
	gas_call: 700,
	gas_expbyte: 50,
	gas_transaction_create: 53000,
	gas_transaction_call: 21000,
	gas_transaction_zero_data: 4,
	gas_transaction_non_zero_data: 16,
	sstore_gas_metering: true,
	sstore_revert_under_stipend: true,
	err_on_call_with_more_gas: false,
	empty_considered_exists: false,
	create_increase_nonce: true,
	call_l64_after_gas: true,
	stack_limit: 1024,
	memory_limit: usize::max_value(),
	call_stack_limit: 1024,
	create_contract_limit: Some(0x6000000),
	call_stipend: 2300,
	has_delegate_call: true,
	has_create2: true,
	has_revert: true,
	has_return_data: true,
	has_bitwise_shifting: true,
	has_chain_id: true,
	has_self_balance: true,
	has_ext_code_hash: true,
};

impl pallet_evm::Trait for Runtime {
	type FeeCalculator = FixedGasPrice;
	type CallOrigin = EnsureAddressTruncated;
	type WithdrawOrigin = EnsureAddressTruncated;
	type AddressMapping = HashedAddressMapping<BlakeTwo256>;
	type Currency = Balances;
	type Event = Event;
	type Precompiles = EdgewarePrecompiles;
	type ChainId = ChainId;

	/// EVM config used in the module.
	fn config() -> &'static Config {
		&EVM_CONFIG
	}
}

pub struct EdgewarePrecompiles;

type PrecompiledCallable = fn(&[u8], Option<usize>)
	-> core::result::Result<(pallet_evm::ExitSucceed, Vec<u8>, usize), pallet_evm::ExitError>;

impl pallet_evm::Precompiles for EdgewarePrecompiles {
	fn execute(
		address: H160,
		input: &[u8],
		target_gas: Option<usize>
	) -> Option<core::result::Result<(pallet_evm::ExitSucceed, Vec<u8>, usize), pallet_evm::ExitError>> {
		match get_precompiled_func_from_address(&address) {
		   Some(func) => return Some(func(input, target_gas)),
		   _ => {},
		};

		None
	}
}

fn get_precompiled_func_from_address(address: &H160) -> Option<PrecompiledCallable> {
	use core::str::FromStr;
	use pallet_evm::Precompile;

	// identity
	let addr_ecrecover = H160::from_str("0000000000000000000000000000000000000001").expect("Invalid address at precompiles generation");
	// ecrecover
	let addr_sha256 = H160::from_str("0000000000000000000000000000000000000002").expect("Invalid address at precompiles generation");
	// sha256
	let addr_ripemd160 = H160::from_str("0000000000000000000000000000000000000003").expect("Invalid address at precompiles generation");
	// ripemd160
	let _addr_modexp = H160::from_str("0000000000000000000000000000000000000004").expect("Invalid address at precompiles generation");
	// modexp
	let _addr_alt_bn128_add = H160::from_str("0000000000000000000000000000000000000005").expect("Invalid address at precompiles generation");
	// alt_bn128_add
	let _addr_alt_bn128_mul = H160::from_str("0000000000000000000000000000000000000006").expect("Invalid address at precompiles generation");
	// alt_bn128_mul
	let _addr_alt_bn128_pairing = H160::from_str("0000000000000000000000000000000000000007").expect("Invalid address at precompiles generation");
	// alt_bn128_pairing
	let _addr_blake2_f = H160::from_str("0000000000000000000000000000000000000008").expect("Invalid address at precompiles generation");
	// blake2_f
	let _addr_bls12_381_g1_add = H160::from_str("0000000000000000000000000000000000000009").expect("Invalid address at precompiles generation");
	// bls12_381_g1_add
	let _addr_bls12_381_g1_mul = H160::from_str("000000000000000000000000000000000000000A").expect("Invalid address at precompiles generation");
	// bls12_381_g1_mul
	let _addr_bls12_381_g1_multiexp = H160::from_str("000000000000000000000000000000000000000b").expect("Invalid address at precompiles generation");
	// bls12_381_g1_multiexp
	let _addr_bls12_381_g2_add = H160::from_str("000000000000000000000000000000000000000c").expect("Invalid address at precompiles generation");
	// bls12_381_g2_add
	let _addr_bls12_381_g2_mul = H160::from_str("000000000000000000000000000000000000000d").expect("Invalid address at precompiles generation");
	// bls12_381_g2_mul
	let _addr_bls12_381_g2_multiexp = H160::from_str("000000000000000000000000000000000000000e").expect("Invalid address at precompiles generation");
	// bls12_381_g2_multiexp
	let _addr_bls12_381_pairing = H160::from_str("000000000000000000000000000000000000000f").expect("Invalid address at precompiles generation");
	// bls12_381_pairing
	let _addr_bls12_381_fp_to_g1 = H160::from_str("0000000000000000000000000000000000000010").expect("Invalid address at precompiles generation");
	// bls12_381_fp_to_g1
	let _addr_bls12_381_fp2_to_g2 = H160::from_str("0000000000000000000000000000000000000011").expect("Invalid address at precompiles generation");

	let exec: Option<PrecompiledCallable> = if *address == addr_ecrecover { Some(ECRecover::execute) }
		else if *address == addr_sha256 { Some(Sha256::execute) }
		else if *address == addr_ripemd160 { Some(Ripemd160::execute) }
		// else if *address == addr_modexp { Some(Modexp::execute) }
		// else if *address == addr_alt_bn128_add { Some(Bn128Add::execute) }
		// else if *address == addr_alt_bn128_mul { Some(Bn128Mul::execute) }
		// else if *address == addr_alt_bn128_pairing { Some(Bn128Pairing::execute) }
		// else if *address == addr_blake2_f { Some(Blake2F::execute) }
		// else if *address == addr_bls12_381_g1_add { Some(Bls12G1Add::execute) }
		// else if *address == addr_bls12_381_g1_mul { Some(Bls12G1Mul::execute) }
		// else if *address == addr_bls12_381_g1_multiexp { Some(Bls12G1MultiExp::execute) }
		// else if *address == addr_bls12_381_g2_add { Some(Bls12G2Add::execute) }
		// else if *address == addr_bls12_381_g2_mul { Some(Bls12G2Mul::execute) }
		// else if *address == addr_bls12_381_g2_multiexp { Some(Bls12G2MultiExp::execute) }
		// else if *address == addr_bls12_381_pairing { Some(Bls12Pairing::execute) }
		// else if *address == addr_bls12_381_fp_to_g1 { Some(Bls12MapFpToG1::execute) }
		// else if *address == addr_bls12_381_fp2_to_g2 { Some(Bls12MapFp2ToG2::execute) }
		else { None };

	exec
}

pub struct EthereumFindAuthor<F>(PhantomData<F>);
impl<F: FindAuthor<u32>> FindAuthor<H160> for EthereumFindAuthor<F>
{
	fn find_author<'a, I>(digests: I) -> Option<H160> where
		I: 'a + IntoIterator<Item=(ConsensusEngineId, &'a [u8])>
	{
		if let Some(author_index) = F::find_author(digests) {
			let authority_id = Aura::authorities()[author_index as usize].clone();
			return Some(H160::from_slice(&authority_id.to_raw_vec()[4..24]));
		}
		None
	}
}

impl pallet_ethereum::Trait for Runtime {
	type Event = Event;
	type FindAuthor = EthereumFindAuthor<Aura>;
}

impl signaling::Trait for Runtime {
	type Event = Event;
	type Currency = Balances;
}

impl treasury_reward::Trait for Runtime {
	type Event = Event;
	type Currency = Balances;
}

impl voting::Trait for Runtime {
	type Event = Event;
}

construct_runtime!(
	pub enum Runtime where
		Block = Block,
		NodeBlock = edgeware_primitives::Block,
		UncheckedExtrinsic = UncheckedExtrinsic
	{
		System: frame_system::{Module, Call, Config, Storage, Event<T>},
		Utility: pallet_utility::{Module, Call, Event},
		Aura: pallet_aura::{Module, Config<T>, Inherent},

		Timestamp: pallet_timestamp::{Module, Call, Storage, Inherent},
		Authorship: pallet_authorship::{Module, Call, Storage, Inherent},
		Indices: pallet_indices::{Module, Call, Storage, Config<T>, Event<T>},
		Balances: pallet_balances::{Module, Call, Storage, Config<T>, Event<T>},
		TransactionPayment: pallet_transaction_payment::{Module, Storage},

		Staking: pallet_staking::{Module, Call, Config<T>, Storage, Event<T>, ValidateUnsigned},
		Session: pallet_session::{Module, Call, Storage, Event, Config<T>},
		Democracy: pallet_democracy::{Module, Call, Storage, Config, Event<T>},
		Council: pallet_collective::<Instance1>::{Module, Call, Storage, Origin<T>, Event<T>, Config<T>},
		Elections: pallet_elections_phragmen::{Module, Call, Storage, Event<T>, Config<T>},

		FinalityTracker: pallet_finality_tracker::{Module, Call, Inherent},
		Grandpa: pallet_grandpa::{Module, Call, Storage, Config, Event},
		Treasury: pallet_treasury::{Module, Call, Storage, Config, Event<T>},

		Sudo: pallet_sudo::{Module, Call, Config<T>, Storage, Event<T>},
		ImOnline: pallet_im_online::{Module, Call, Storage, Event<T>, ValidateUnsigned, Config<T>},
		AuthorityDiscovery: pallet_authority_discovery::{Module, Call, Config},
		Offences: pallet_offences::{Module, Call, Storage, Event},
		RandomnessCollectiveFlip: pallet_randomness_collective_flip::{Module, Call, Storage},
		Identity: pallet_identity::{Module, Call, Storage, Event<T>},
		Scheduler: pallet_scheduler::{Module, Call, Storage, Event<T>},
		Recovery: pallet_recovery::{Module, Call, Storage, Event<T>},
		Vesting: pallet_vesting::{Module, Call, Storage, Event<T>, Config<T>},

		Contracts: pallet_contracts::{Module, Call, Config, Storage, Event<T>},
		Ethereum: pallet_ethereum::{Module, Call, Storage, Event, Config, ValidateUnsigned},
		EVM: pallet_evm::{Module, Config, Call, Storage, Event<T>},

		Historical: pallet_session_historical::{Module},
		Proxy: pallet_proxy::{Module, Call, Storage, Event<T>},
		Multisig: pallet_multisig::{Module, Call, Storage, Event<T>},

		Signaling: signaling::{Module, Call, Storage, Config<T>, Event<T>},
		Voting: voting::{Module, Call, Storage, Event<T>},
		TreasuryReward: treasury_reward::{Module, Call, Storage, Config<T>, Event<T>},
	}
);


pub struct TransactionConverter;

impl frontier_rpc_primitives::ConvertTransaction<UncheckedExtrinsic> for TransactionConverter {
	fn convert_transaction(&self, transaction: pallet_ethereum::Transaction) -> UncheckedExtrinsic {
		UncheckedExtrinsic::new_unsigned(pallet_ethereum::Call::<Runtime>::transact(transaction).into())
	}
}

impl frontier_rpc_primitives::ConvertTransaction<sp_runtime::OpaqueExtrinsic> for TransactionConverter {
	fn convert_transaction(&self, transaction: pallet_ethereum::Transaction) -> sp_runtime::OpaqueExtrinsic {
		let extrinsic = UncheckedExtrinsic::new_unsigned(pallet_ethereum::Call::<Runtime>::transact(transaction).into());
		let encoded = extrinsic.encode();
		sp_runtime::OpaqueExtrinsic::decode(&mut &encoded[..]).expect("Encoded extrinsic is always valid")
	}
}

/// The address format for describing accounts.
pub type Address = <Indices as StaticLookup>::Source;
/// Block header type as expected by this runtime.
pub type Header = generic::Header<BlockNumber, BlakeTwo256>;
/// Block type as expected by this runtime.
pub type Block = generic::Block<Header, UncheckedExtrinsic>;
/// A Block signed with a Justification
pub type SignedBlock = generic::SignedBlock<Block>;
/// BlockId type as expected by this runtime.
pub type BlockId = generic::BlockId<Block>;
/// The SignedExtension to the basic transaction logic.
///
/// When you change this, you **MUST** modify [`sign`] in `bin/node/testing/src/keyring.rs`!
///
/// [`sign`]: <../../testing/src/keyring.rs.html>
pub type SignedExtra = (
	frame_system::CheckSpecVersion<Runtime>,
	frame_system::CheckTxVersion<Runtime>,
	frame_system::CheckGenesis<Runtime>,
	frame_system::CheckEra<Runtime>,
	frame_system::CheckNonce<Runtime>,
	frame_system::CheckWeight<Runtime>,
	pallet_transaction_payment::ChargeTransactionPayment<Runtime>,
);
/// Unchecked extrinsic type as expected by this runtime.
pub type UncheckedExtrinsic = generic::UncheckedExtrinsic<Address, Call, Signature, SignedExtra>;
/// The payload being signed in transactions.
pub type SignedPayload = generic::SignedPayload<Call, SignedExtra>;
/// Extrinsic type that has already been checked.
pub type CheckedExtrinsic = generic::CheckedExtrinsic<AccountId, Call, SignedExtra>;

/// Executive: handles dispatch to the various modules.
pub type Executive = frame_executive::Executive<Runtime, Block, frame_system::ChainContext<Runtime>, Runtime, AllModules>;

impl_runtime_apis! {
	impl sp_api::Core<Block> for Runtime {
		fn version() -> RuntimeVersion {
			VERSION
		}

		fn execute_block(block: Block) {
			Executive::execute_block(block)
		}

		fn initialize_block(header: &<Block as BlockT>::Header) {
			Executive::initialize_block(header)
		}
	}

	impl sp_api::Metadata<Block> for Runtime {
		fn metadata() -> OpaqueMetadata {
			Runtime::metadata().into()
		}
	}

	impl sp_block_builder::BlockBuilder<Block> for Runtime {
		fn apply_extrinsic(extrinsic: <Block as BlockT>::Extrinsic) -> ApplyExtrinsicResult {
			Executive::apply_extrinsic(extrinsic)
		}

		fn finalize_block() -> <Block as BlockT>::Header {
			Executive::finalize_block()
		}

		fn inherent_extrinsics(data: InherentData) -> Vec<<Block as BlockT>::Extrinsic> {
			data.create_extrinsics()
		}

		fn check_inherents(block: Block, data: InherentData) -> CheckInherentsResult {
			data.check_extrinsics(&block)
		}

		fn random_seed() -> <Block as BlockT>::Hash {
			RandomnessCollectiveFlip::random_seed()
		}
	}

	impl sp_transaction_pool::runtime_api::TaggedTransactionQueue<Block> for Runtime {
		fn validate_transaction(
			source: TransactionSource,
			tx: <Block as BlockT>::Extrinsic,
		) -> TransactionValidity {
			Executive::validate_transaction(source, tx)
		}
	}

	impl sp_offchain::OffchainWorkerApi<Block> for Runtime {
		fn offchain_worker(header: &<Block as BlockT>::Header) {
			Executive::offchain_worker(header)
		}
	}

	impl fg_primitives::GrandpaApi<Block> for Runtime {
		fn grandpa_authorities() -> GrandpaAuthorityList {
			Grandpa::grandpa_authorities()
		}

		fn submit_report_equivocation_unsigned_extrinsic(
			equivocation_proof: fg_primitives::EquivocationProof<
				<Block as BlockT>::Hash,
				NumberFor<Block>,
			>,
			key_owner_proof: fg_primitives::OpaqueKeyOwnershipProof,
		) -> Option<()> {
			let key_owner_proof = key_owner_proof.decode()?;

			Grandpa::submit_unsigned_equivocation_report(
				equivocation_proof,
				key_owner_proof,
			)
		}

		fn generate_key_ownership_proof(
			_set_id: fg_primitives::SetId,
			authority_id: GrandpaId,
		) -> Option<fg_primitives::OpaqueKeyOwnershipProof> {
			use codec::Encode;

			Historical::prove((fg_primitives::KEY_TYPE, authority_id))
				.map(|p| p.encode())
				.map(fg_primitives::OpaqueKeyOwnershipProof::new)
		}
	}

	impl sp_consensus_aura::AuraApi<Block, AuraId> for Runtime {
		fn slot_duration() -> u64 {
			Aura::slot_duration()
		}

		fn authorities() -> Vec<AuraId> {
			Aura::authorities()
		}
	}

	impl sp_authority_discovery::AuthorityDiscoveryApi<Block> for Runtime {
		fn authorities() -> Vec<AuthorityDiscoveryId> {
			AuthorityDiscovery::authorities()
		}
	}

	impl frame_system_rpc_runtime_api::AccountNonceApi<Block, AccountId, Index> for Runtime {
		fn account_nonce(account: AccountId) -> Index {
			System::account_nonce(account)
		}
	}

	impl pallet_transaction_payment_rpc_runtime_api::TransactionPaymentApi<
		Block,
		Balance,
	> for Runtime {
		fn query_info(
			uxt: <Block as BlockT>::Extrinsic,
			len: u32
		) -> pallet_transaction_payment_rpc_runtime_api::RuntimeDispatchInfo<Balance> {
			TransactionPayment::query_info(uxt, len)
		}
	}

	impl sp_session::SessionKeys<Block> for Runtime {
		fn generate_session_keys(seed: Option<Vec<u8>>) -> Vec<u8> {
			SessionKeys::generate(seed)
		}

		fn decode_session_keys(
			encoded: Vec<u8>,
		) -> Option<Vec<(Vec<u8>, KeyTypeId)>> {
			SessionKeys::decode_into_raw_public_keys(&encoded)
		}
	}

	impl pallet_contracts_rpc_runtime_api::ContractsApi<Block, AccountId, Balance, BlockNumber>
		for Runtime
	{
		fn call(
			origin: AccountId,
			dest: AccountId,
			value: Balance,
			gas_limit: u64,
			input_data: Vec<u8>,
		) -> ContractExecResult {
			let (exec_result, gas_consumed) =
				Contracts::bare_call(origin, dest.into(), value, gas_limit, input_data);
			match exec_result {
				Ok(v) => ContractExecResult::Success {
					flags: v.flags.bits(),
					data: v.data,
					gas_consumed: gas_consumed,
				},
				Err(_) => ContractExecResult::Error,
			}
		}

		fn get_storage(
			address: AccountId,
			key: [u8; 32],
		) -> pallet_contracts_primitives::GetStorageResult {
			Contracts::get_storage(address, key)
		}

		fn rent_projection(
			address: AccountId,
		) -> pallet_contracts_primitives::RentProjectionResult<BlockNumber> {
			Contracts::rent_projection(address)
		}
	}

	impl frontier_rpc_primitives::EthereumRuntimeRPCApi<Block> for Runtime {
		fn chain_id() -> u64 {
			ChainId::get()
		}

		fn account_basic(address: H160) -> EVMAccount {
			EVM::account_basic(&address)
		}

		fn gas_price() -> U256 {
			FixedGasPrice::min_gas_price()
		}

		fn account_code_at(address: H160) -> Vec<u8> {
			EVM::account_codes(address)
		}

		fn author() -> H160 {
			<pallet_ethereum::Module<Runtime>>::find_author()
		}

		fn storage_at(address: H160, index: U256) -> H256 {
			let mut tmp = [0u8; 32];
			index.to_big_endian(&mut tmp);
			EVM::account_storages(address, H256::from_slice(&tmp[..]))
		}

		fn call(
			from: H160,
			data: Vec<u8>,
			value: U256,
			gas_limit: U256,
			gas_price: Option<U256>,
			nonce: Option<U256>,
			action: pallet_ethereum::TransactionAction,
		) -> Result<(Vec<u8>, U256), sp_runtime::DispatchError> {
			match action {
<<<<<<< HEAD
				ethereum::TransactionAction::Call(to) =>
					pallet_evm::Module::<Runtime>::execute_call(
=======
				pallet_ethereum::TransactionAction::Call(to) =>
					EVM::execute_call(
>>>>>>> e504839c
						from,
						to,
						data,
						value,
						gas_limit.low_u32(),
						gas_price.unwrap(),
						nonce,
						false,
<<<<<<< HEAD
					).ok().map(|(_, ret, gas)| (ret, gas)),
				ethereum::TransactionAction::Create =>
					pallet_evm::Module::<Runtime>::execute_create(
=======
					)
					.map(|(_, ret, gas)| (ret, gas))
					.map_err(|err| err.into()),
				pallet_ethereum::TransactionAction::Create =>
					EVM::execute_create(
>>>>>>> e504839c
						from,
						data,
						value,
						gas_limit.low_u32(),
						gas_price.unwrap(),
						nonce,
						false,
<<<<<<< HEAD
					).ok().map(|(_, _, gas)| (vec![], gas)),
=======
					)
					.map(|(_, _, gas)| (vec![], gas))
					.map_err(|err| err.into()),
>>>>>>> e504839c
			}
		}

		fn current_transaction_statuses() -> Option<Vec<TransactionStatus>> {
			Ethereum::current_transaction_statuses()
		}

<<<<<<< HEAD
		fn current_block() -> Option<ethereum::Block> {
			Ethereum::current_block()
		}

		fn current_receipts() -> Option<Vec<ethereum::Receipt>> {
=======
		fn current_block() -> Option<pallet_ethereum::Block> {
			Ethereum::current_block()
		}

		fn current_receipts() -> Option<Vec<pallet_ethereum::Receipt>> {
>>>>>>> e504839c
			Ethereum::current_receipts()
		}
	}
}<|MERGE_RESOLUTION|>--- conflicted
+++ resolved
@@ -71,10 +71,6 @@
 pub use pallet_session::{historical as pallet_session_historical};
 
 use pallet_contracts_rpc_runtime_api::ContractExecResult;
-use pallet_ethereum::{Block as EthereumBlock, Transaction as EthereumTransaction, Receipt as EthereumReceipt};
-use pallet_evm::{Account as EVMAccount, FeeCalculator, HashedAddressMapping, EnsureAddressTruncated};
-use evm::Config;
-use frontier_rpc_primitives::{TransactionStatus};
 
 pub use sp_inherents::{CheckInherentsResult, InherentData};
 use static_assertions::const_assert;
@@ -87,8 +83,6 @@
 pub use frame_system::Call as SystemCall;
 #[cfg(any(feature = "std", test))]
 pub use pallet_staking::StakerStatus;
-/// Public precompiles from evm module
-pub use pallet_evm::precompiles::{Sha256, Ripemd160, ECRecover};
 /// Implementations of some helper traits passed into runtime modules as associated types.
 pub mod impls;
 use impls::{CurrencyToVoteHandler, Author};
@@ -758,7 +752,6 @@
 
 parameter_types! {
 	pub const MinVestedTransfer: Balance = 100 * DOLLARS;
-	pub const EVMModuleId: ModuleId = ModuleId(*b"py/evmpa");
 }
 
 impl pallet_vesting::Trait for Runtime {
@@ -800,173 +793,6 @@
 	type WeightPrice = pallet_transaction_payment::Module<Self>;
 }
 
-// EVM structs
-pub struct FixedGasPrice;
-impl FeeCalculator for FixedGasPrice {
-	fn min_gas_price() -> U256 {
-		// Gas price is always one token per gas.
-		1.into()
-	}
-}
-
-parameter_types! {
-	pub const ChainId: u64 = 42;
-}
-
-/// Clone of Istanbul config with `create_contract_limit` raised.
-static EVM_CONFIG: Config = Config {
-	gas_ext_code: 700,
-	gas_ext_code_hash: 700,
-	gas_balance: 700,
-	gas_sload: 800,
-	gas_sstore_set: 20000,
-	gas_sstore_reset: 5000,
-	refund_sstore_clears: 15000,
-	gas_suicide: 5000,
-	gas_suicide_new_account: 25000,
-	gas_call: 700,
-	gas_expbyte: 50,
-	gas_transaction_create: 53000,
-	gas_transaction_call: 21000,
-	gas_transaction_zero_data: 4,
-	gas_transaction_non_zero_data: 16,
-	sstore_gas_metering: true,
-	sstore_revert_under_stipend: true,
-	err_on_call_with_more_gas: false,
-	empty_considered_exists: false,
-	create_increase_nonce: true,
-	call_l64_after_gas: true,
-	stack_limit: 1024,
-	memory_limit: usize::max_value(),
-	call_stack_limit: 1024,
-	create_contract_limit: Some(0x6000000),
-	call_stipend: 2300,
-	has_delegate_call: true,
-	has_create2: true,
-	has_revert: true,
-	has_return_data: true,
-	has_bitwise_shifting: true,
-	has_chain_id: true,
-	has_self_balance: true,
-	has_ext_code_hash: true,
-};
-
-impl pallet_evm::Trait for Runtime {
-	type FeeCalculator = FixedGasPrice;
-	type CallOrigin = EnsureAddressTruncated;
-	type WithdrawOrigin = EnsureAddressTruncated;
-	type AddressMapping = HashedAddressMapping<BlakeTwo256>;
-	type Currency = Balances;
-	type Event = Event;
-	type Precompiles = EdgewarePrecompiles;
-	type ChainId = ChainId;
-
-	/// EVM config used in the module.
-	fn config() -> &'static Config {
-		&EVM_CONFIG
-	}
-}
-
-pub struct EdgewarePrecompiles;
-
-type PrecompiledCallable = fn(&[u8], Option<usize>)
-	-> core::result::Result<(pallet_evm::ExitSucceed, Vec<u8>, usize), pallet_evm::ExitError>;
-
-impl pallet_evm::Precompiles for EdgewarePrecompiles {
-	fn execute(
-		address: H160,
-		input: &[u8],
-		target_gas: Option<usize>
-	) -> Option<core::result::Result<(pallet_evm::ExitSucceed, Vec<u8>, usize), pallet_evm::ExitError>> {
-		match get_precompiled_func_from_address(&address) {
-		   Some(func) => return Some(func(input, target_gas)),
-		   _ => {},
-		};
-
-		None
-	}
-}
-
-fn get_precompiled_func_from_address(address: &H160) -> Option<PrecompiledCallable> {
-	use core::str::FromStr;
-	use pallet_evm::Precompile;
-
-	// identity
-	let addr_ecrecover = H160::from_str("0000000000000000000000000000000000000001").expect("Invalid address at precompiles generation");
-	// ecrecover
-	let addr_sha256 = H160::from_str("0000000000000000000000000000000000000002").expect("Invalid address at precompiles generation");
-	// sha256
-	let addr_ripemd160 = H160::from_str("0000000000000000000000000000000000000003").expect("Invalid address at precompiles generation");
-	// ripemd160
-	let _addr_modexp = H160::from_str("0000000000000000000000000000000000000004").expect("Invalid address at precompiles generation");
-	// modexp
-	let _addr_alt_bn128_add = H160::from_str("0000000000000000000000000000000000000005").expect("Invalid address at precompiles generation");
-	// alt_bn128_add
-	let _addr_alt_bn128_mul = H160::from_str("0000000000000000000000000000000000000006").expect("Invalid address at precompiles generation");
-	// alt_bn128_mul
-	let _addr_alt_bn128_pairing = H160::from_str("0000000000000000000000000000000000000007").expect("Invalid address at precompiles generation");
-	// alt_bn128_pairing
-	let _addr_blake2_f = H160::from_str("0000000000000000000000000000000000000008").expect("Invalid address at precompiles generation");
-	// blake2_f
-	let _addr_bls12_381_g1_add = H160::from_str("0000000000000000000000000000000000000009").expect("Invalid address at precompiles generation");
-	// bls12_381_g1_add
-	let _addr_bls12_381_g1_mul = H160::from_str("000000000000000000000000000000000000000A").expect("Invalid address at precompiles generation");
-	// bls12_381_g1_mul
-	let _addr_bls12_381_g1_multiexp = H160::from_str("000000000000000000000000000000000000000b").expect("Invalid address at precompiles generation");
-	// bls12_381_g1_multiexp
-	let _addr_bls12_381_g2_add = H160::from_str("000000000000000000000000000000000000000c").expect("Invalid address at precompiles generation");
-	// bls12_381_g2_add
-	let _addr_bls12_381_g2_mul = H160::from_str("000000000000000000000000000000000000000d").expect("Invalid address at precompiles generation");
-	// bls12_381_g2_mul
-	let _addr_bls12_381_g2_multiexp = H160::from_str("000000000000000000000000000000000000000e").expect("Invalid address at precompiles generation");
-	// bls12_381_g2_multiexp
-	let _addr_bls12_381_pairing = H160::from_str("000000000000000000000000000000000000000f").expect("Invalid address at precompiles generation");
-	// bls12_381_pairing
-	let _addr_bls12_381_fp_to_g1 = H160::from_str("0000000000000000000000000000000000000010").expect("Invalid address at precompiles generation");
-	// bls12_381_fp_to_g1
-	let _addr_bls12_381_fp2_to_g2 = H160::from_str("0000000000000000000000000000000000000011").expect("Invalid address at precompiles generation");
-
-	let exec: Option<PrecompiledCallable> = if *address == addr_ecrecover { Some(ECRecover::execute) }
-		else if *address == addr_sha256 { Some(Sha256::execute) }
-		else if *address == addr_ripemd160 { Some(Ripemd160::execute) }
-		// else if *address == addr_modexp { Some(Modexp::execute) }
-		// else if *address == addr_alt_bn128_add { Some(Bn128Add::execute) }
-		// else if *address == addr_alt_bn128_mul { Some(Bn128Mul::execute) }
-		// else if *address == addr_alt_bn128_pairing { Some(Bn128Pairing::execute) }
-		// else if *address == addr_blake2_f { Some(Blake2F::execute) }
-		// else if *address == addr_bls12_381_g1_add { Some(Bls12G1Add::execute) }
-		// else if *address == addr_bls12_381_g1_mul { Some(Bls12G1Mul::execute) }
-		// else if *address == addr_bls12_381_g1_multiexp { Some(Bls12G1MultiExp::execute) }
-		// else if *address == addr_bls12_381_g2_add { Some(Bls12G2Add::execute) }
-		// else if *address == addr_bls12_381_g2_mul { Some(Bls12G2Mul::execute) }
-		// else if *address == addr_bls12_381_g2_multiexp { Some(Bls12G2MultiExp::execute) }
-		// else if *address == addr_bls12_381_pairing { Some(Bls12Pairing::execute) }
-		// else if *address == addr_bls12_381_fp_to_g1 { Some(Bls12MapFpToG1::execute) }
-		// else if *address == addr_bls12_381_fp2_to_g2 { Some(Bls12MapFp2ToG2::execute) }
-		else { None };
-
-	exec
-}
-
-pub struct EthereumFindAuthor<F>(PhantomData<F>);
-impl<F: FindAuthor<u32>> FindAuthor<H160> for EthereumFindAuthor<F>
-{
-	fn find_author<'a, I>(digests: I) -> Option<H160> where
-		I: 'a + IntoIterator<Item=(ConsensusEngineId, &'a [u8])>
-	{
-		if let Some(author_index) = F::find_author(digests) {
-			let authority_id = Aura::authorities()[author_index as usize].clone();
-			return Some(H160::from_slice(&authority_id.to_raw_vec()[4..24]));
-		}
-		None
-	}
-}
-
-impl pallet_ethereum::Trait for Runtime {
-	type Event = Event;
-	type FindAuthor = EthereumFindAuthor<Aura>;
-}
-
 impl signaling::Trait for Runtime {
 	type Event = Event;
 	type Currency = Balances;
@@ -1018,8 +844,6 @@
 		Vesting: pallet_vesting::{Module, Call, Storage, Event<T>, Config<T>},
 
 		Contracts: pallet_contracts::{Module, Call, Config, Storage, Event<T>},
-		Ethereum: pallet_ethereum::{Module, Call, Storage, Event, Config, ValidateUnsigned},
-		EVM: pallet_evm::{Module, Config, Call, Storage, Event<T>},
 
 		Historical: pallet_session_historical::{Module},
 		Proxy: pallet_proxy::{Module, Call, Storage, Event<T>},
@@ -1030,23 +854,6 @@
 		TreasuryReward: treasury_reward::{Module, Call, Storage, Config<T>, Event<T>},
 	}
 );
-
-
-pub struct TransactionConverter;
-
-impl frontier_rpc_primitives::ConvertTransaction<UncheckedExtrinsic> for TransactionConverter {
-	fn convert_transaction(&self, transaction: pallet_ethereum::Transaction) -> UncheckedExtrinsic {
-		UncheckedExtrinsic::new_unsigned(pallet_ethereum::Call::<Runtime>::transact(transaction).into())
-	}
-}
-
-impl frontier_rpc_primitives::ConvertTransaction<sp_runtime::OpaqueExtrinsic> for TransactionConverter {
-	fn convert_transaction(&self, transaction: pallet_ethereum::Transaction) -> sp_runtime::OpaqueExtrinsic {
-		let extrinsic = UncheckedExtrinsic::new_unsigned(pallet_ethereum::Call::<Runtime>::transact(transaction).into());
-		let encoded = extrinsic.encode();
-		sp_runtime::OpaqueExtrinsic::decode(&mut &encoded[..]).expect("Encoded extrinsic is always valid")
-	}
-}
 
 /// The address format for describing accounts.
 pub type Address = <Indices as StaticLookup>::Source;
@@ -1253,105 +1060,4 @@
 			Contracts::rent_projection(address)
 		}
 	}
-
-	impl frontier_rpc_primitives::EthereumRuntimeRPCApi<Block> for Runtime {
-		fn chain_id() -> u64 {
-			ChainId::get()
-		}
-
-		fn account_basic(address: H160) -> EVMAccount {
-			EVM::account_basic(&address)
-		}
-
-		fn gas_price() -> U256 {
-			FixedGasPrice::min_gas_price()
-		}
-
-		fn account_code_at(address: H160) -> Vec<u8> {
-			EVM::account_codes(address)
-		}
-
-		fn author() -> H160 {
-			<pallet_ethereum::Module<Runtime>>::find_author()
-		}
-
-		fn storage_at(address: H160, index: U256) -> H256 {
-			let mut tmp = [0u8; 32];
-			index.to_big_endian(&mut tmp);
-			EVM::account_storages(address, H256::from_slice(&tmp[..]))
-		}
-
-		fn call(
-			from: H160,
-			data: Vec<u8>,
-			value: U256,
-			gas_limit: U256,
-			gas_price: Option<U256>,
-			nonce: Option<U256>,
-			action: pallet_ethereum::TransactionAction,
-		) -> Result<(Vec<u8>, U256), sp_runtime::DispatchError> {
-			match action {
-<<<<<<< HEAD
-				ethereum::TransactionAction::Call(to) =>
-					pallet_evm::Module::<Runtime>::execute_call(
-=======
-				pallet_ethereum::TransactionAction::Call(to) =>
-					EVM::execute_call(
->>>>>>> e504839c
-						from,
-						to,
-						data,
-						value,
-						gas_limit.low_u32(),
-						gas_price.unwrap(),
-						nonce,
-						false,
-<<<<<<< HEAD
-					).ok().map(|(_, ret, gas)| (ret, gas)),
-				ethereum::TransactionAction::Create =>
-					pallet_evm::Module::<Runtime>::execute_create(
-=======
-					)
-					.map(|(_, ret, gas)| (ret, gas))
-					.map_err(|err| err.into()),
-				pallet_ethereum::TransactionAction::Create =>
-					EVM::execute_create(
->>>>>>> e504839c
-						from,
-						data,
-						value,
-						gas_limit.low_u32(),
-						gas_price.unwrap(),
-						nonce,
-						false,
-<<<<<<< HEAD
-					).ok().map(|(_, _, gas)| (vec![], gas)),
-=======
-					)
-					.map(|(_, _, gas)| (vec![], gas))
-					.map_err(|err| err.into()),
->>>>>>> e504839c
-			}
-		}
-
-		fn current_transaction_statuses() -> Option<Vec<TransactionStatus>> {
-			Ethereum::current_transaction_statuses()
-		}
-
-<<<<<<< HEAD
-		fn current_block() -> Option<ethereum::Block> {
-			Ethereum::current_block()
-		}
-
-		fn current_receipts() -> Option<Vec<ethereum::Receipt>> {
-=======
-		fn current_block() -> Option<pallet_ethereum::Block> {
-			Ethereum::current_block()
-		}
-
-		fn current_receipts() -> Option<Vec<pallet_ethereum::Receipt>> {
->>>>>>> e504839c
-			Ethereum::current_receipts()
-		}
-	}
 }