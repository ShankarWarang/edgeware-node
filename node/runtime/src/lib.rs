--- conflicted
+++ resolved
@@ -1348,7 +1348,6 @@
 
 pub type Extrinsic = <Block as BlockT>::Extrinsic;
 
-<<<<<<< HEAD
 /// Custom runtime upgrade to execute the balances migration before the account
 /// migration.
 mod custom_migration {
@@ -1429,8 +1428,6 @@
 	}
 }
 
-=======
->>>>>>> 3e5c65bb
 impl_runtime_apis! {
 	impl sp_api::Core<Block> for Runtime {
 		fn version() -> RuntimeVersion {
