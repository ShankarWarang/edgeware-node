--- conflicted
+++ resolved
@@ -26,7 +26,6 @@
 evm-runtime = { version = "0.21.0", default-features = false }
 
 # primitives
-<<<<<<< HEAD
 sp-application-crypto = { version = "2.0", default-features = false }
 sp-authority-discovery = { version = "2.0", default-features = false }
 sp-consensus-aura = { version = "0.8", default-features = false }
@@ -43,29 +42,11 @@
 sp-transaction-pool = { version = "2.0", default-features = false }
 sp-version = { version = "2.0", default-features = false }
 sp-offchain = { version = "2.0", default-features = false }
-=======
-sp-application-crypto = { version = "2.0.0", git = "https://github.com/hicommonwealth/substrate.git", branch = "master", default-features = false }
-sp-authority-discovery = { version = "2.0.0", git = "https://github.com/hicommonwealth/substrate.git", branch = "master", default-features = false }
-sp-consensus-aura = { version = "0.8.0", git = "https://github.com/hicommonwealth/substrate.git", branch = "master", default-features = false }
-sp-block-builder = { version = "2.0.0", git = "https://github.com/hicommonwealth/substrate.git", branch = "master", default-features = false}
-sp-inherents = { version = "2.0.0", git = "https://github.com/hicommonwealth/substrate.git", branch = "master", default-features = false }
-sp-core = { version = "2.0.0", git = "https://github.com/hicommonwealth/substrate.git", branch = "master", default-features = false }
-sp-std = { version = "2.0.0", git = "https://github.com/hicommonwealth/substrate.git", branch = "master", default-features = false }
-sp-api = { version = "2.0.0", git = "https://github.com/hicommonwealth/substrate.git", branch = "master", default-features = false }
-sp-runtime = { version = "2.0.0", git = "https://github.com/hicommonwealth/substrate.git", branch = "master", default-features = false }
-sp-staking = { version = "2.0.0", git = "https://github.com/hicommonwealth/substrate.git", branch = "master", default-features = false }
-sp-keyring = { version = "2.0.0", git = "https://github.com/hicommonwealth/substrate.git", branch = "master", optional = true }
-sp-session = { version = "2.0.0", git = "https://github.com/hicommonwealth/substrate.git", branch = "master", default-features = false }
-sp-transaction-pool = { version = "2.0.0", git = "https://github.com/hicommonwealth/substrate.git", branch = "master", default-features = false }
-sp-version = { version = "2.0.0", git = "https://github.com/hicommonwealth/substrate.git", branch = "master", default-features = false }
-sp-offchain = { version = "2.0.0", git = "https://github.com/hicommonwealth/substrate.git", branch = "master", default-features = false }
->>>>>>> fbbcd2af
 
 # edgeware primitives
 edgeware-primitives = { version = "3.1.0", path = "../primitives", default-features = false }
 
 # pallet dependencies
-<<<<<<< HEAD
 pallet-authority-discovery = { version = "2.0", default-features = false }
 pallet-authorship = { version = "2.0", default-features = false }
 pallet-aura = { version = "2.0", default-features = false }
@@ -125,55 +106,6 @@
 
 [dev-dependencies]
 sp-io = { version = "2.0" }
-=======
-pallet-assets = { version = "2.0.0", git = "https://github.com/hicommonwealth/substrate.git", branch = "master", default-features = false }
-pallet-authority-discovery = { version = "2.0.0", git = "https://github.com/hicommonwealth/substrate.git", branch = "master", default-features = false }
-pallet-authorship = { version = "2.0.0", git = "https://github.com/hicommonwealth/substrate.git", branch = "master", default-features = false }
-pallet-aura = { version = "2.0.0", git = "https://github.com/hicommonwealth/substrate.git", branch = "master", default-features = false }
-pallet-balances = { version = "2.0.0", git = "https://github.com/hicommonwealth/substrate.git", branch = "master", default-features = false }
-pallet-collective = { version = "2.0.0", git = "https://github.com/hicommonwealth/substrate.git", branch = "master", default-features = false }
-pallet-contracts = { default-features = false, version = "2.0.0", git = "https://github.com/hicommonwealth/substrate.git", branch = "master" }
-pallet-contracts-primitives = { default-features = false, version = "2.0.0", git = "https://github.com/hicommonwealth/substrate.git", branch = "master" }
-pallet-contracts-rpc-runtime-api = { default-features = false, version = "0.8.0", git = "https://github.com/hicommonwealth/substrate.git", branch = "master" }
-pallet-democracy = { version = "2.0.0", git = "https://github.com/hicommonwealth/substrate.git", branch = "master", default-features = false }
-pallet-elections-phragmen = { version = "2.0.0", git = "https://github.com/hicommonwealth/substrate.git", branch = "master", default-features = false }
-frame-executive = { version = "2.0.0", git = "https://github.com/hicommonwealth/substrate.git", branch = "master", default-features = false }
-pallet-finality-tracker = { version = "2.0.0", git = "https://github.com/hicommonwealth/substrate.git", branch = "master", default-features = false }
-pallet-grandpa = { version = "2.0.0", git = "https://github.com/hicommonwealth/substrate.git", branch = "master", default-features = false }
-pallet-identity = { version = "2.0.0", git = "https://github.com/hicommonwealth/substrate.git", branch = "master", default-features = false }
-pallet-im-online = { version = "2.0.0", git = "https://github.com/hicommonwealth/substrate.git", branch = "master", default-features = false }
-pallet-indices = { version = "2.0.0", git = "https://github.com/hicommonwealth/substrate.git", branch = "master", default-features = false }
-pallet-multisig = { version = "2.0.0", git = "https://github.com/hicommonwealth/substrate.git", branch = "master", default-features = false }
-pallet-offences = { version = "2.0.0", git = "https://github.com/hicommonwealth/substrate.git", branch = "master", default-features = false }
-pallet-proxy = { version = "2.0.0", git = "https://github.com/hicommonwealth/substrate.git", branch = "master", default-features = false }
-pallet-randomness-collective-flip = { version = "2.0.0", git = "https://github.com/hicommonwealth/substrate.git", branch = "master", default-features = false }
-pallet-recovery = { version = "2.0.0", git = "https://github.com/hicommonwealth/substrate.git", branch = "master", default-features = false }
-pallet-scheduler = { version = "2.0.0", git = "https://github.com/hicommonwealth/substrate.git", branch = "master", default-features = false }
-pallet-session = { version = "2.0.0", git = "https://github.com/hicommonwealth/substrate.git", branch = "master", default-features = false, features = ["historical"] }
-pallet-staking = { version = "2.0.0", git = "https://github.com/hicommonwealth/substrate.git", branch = "master", default-features = false }
-pallet-staking-reward-curve = { version = "2.0.0", git = "https://github.com/hicommonwealth/substrate.git", branch = "master" }
-pallet-sudo = { version = "2.0.0", git = "https://github.com/hicommonwealth/substrate.git", branch = "master", default-features = false }
-frame-support = { version = "2.0.0", git = "https://github.com/hicommonwealth/substrate.git", branch = "master", default-features = false }
-frame-system = { version = "2.0.0", git = "https://github.com/hicommonwealth/substrate.git", branch = "master", default-features = false }
-frame-system-rpc-runtime-api = { version = "2.0.0", git = "https://github.com/hicommonwealth/substrate.git", branch = "master", default-features = false }
-pallet-timestamp = { version = "2.0.0", git = "https://github.com/hicommonwealth/substrate.git", branch = "master", default-features = false }
-pallet-treasury = { version = "2.0.0", git = "https://github.com/hicommonwealth/substrate.git", branch = "master", default-features = false }
-pallet-utility = { version = "2.0.0", git = "https://github.com/hicommonwealth/substrate.git", branch = "master", default-features = false }
-pallet-transaction-payment = { version = "2.0.0", git = "https://github.com/hicommonwealth/substrate.git", branch = "master", default-features = false }
-pallet-transaction-payment-rpc-runtime-api = { version = "2.0.0", git = "https://github.com/hicommonwealth/substrate.git", branch = "master", default-features = false }
-pallet-vesting = { version = "2.0.0", git = "https://github.com/hicommonwealth/substrate.git", branch = "master", default-features = false }
-
-
-signaling = { version = "1.0.0", package = "edge-signaling", path = "../../modules/edge-signaling", default-features = false }
-treasury-reward = { version = "1.0.0", package = "edge-treasury-reward", path = "../../modules/edge-treasury-reward", default-features = false }
-voting = { version = "1.0.0", package = "edge-voting", path = "../../modules/edge-voting", default-features = false }
-
-[build-dependencies]
-wasm-builder-runner = { package = "substrate-wasm-builder-runner", git = "https://github.com/hicommonwealth/substrate.git", branch = "master", version = "1.0.6" }
-
-[dev-dependencies]
-sp-io = { version = "2.0.0", git = "https://github.com/hicommonwealth/substrate.git", branch = "master" }
->>>>>>> fbbcd2af
 
 [features]
 default = ["std"]
