--- conflicted
+++ resolved
@@ -14,12 +14,6 @@
 hyper = "0.12.35"
 jsonrpc-core-client = { version = "15.0.0", default-features = false, features = ["http"] }
 log = "0.4.8"
-<<<<<<< HEAD
 edgeware-primitives = { path = "../primitives" }
 sp-tracing = { version = "2.0" }
 sc-rpc = { version = "2.0" }
-=======
-edgeware-primitives = { version = "3.1.0", path = "../primitives" }
-sp-tracing = { version = "2.0.0", git = "https://github.com/hicommonwealth/substrate.git", branch = "master"}
-sc-rpc = { version = "2.0.0", git = "https://github.com/hicommonwealth/substrate.git", branch = "master"}
->>>>>>> fbbcd2af
