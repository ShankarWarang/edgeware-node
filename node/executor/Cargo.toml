--- conflicted
+++ resolved
@@ -12,28 +12,18 @@
 [dependencies]
 trie-root = "0.16.0"
 codec = { package = "parity-scale-codec", version = "1.3.0" }
-<<<<<<< HEAD
 sp-io = { version = "2.0"}
 sp-state-machine = { version = "0.8"}
 sc-executor = { version = "0.8"}
 sp-core = { version = "2.0"}
 sp-trie = { version = "2.0"}
 frame-benchmarking = { version = "2.0"}
-=======
-sp-io = { version = "2.0.0", git = "https://github.com/hicommonwealth/substrate.git", branch = "master" }
-sp-state-machine = { version = "0.8.0", git = "https://github.com/hicommonwealth/substrate.git", branch = "master" }
-sc-executor = { version = "0.8.0", git = "https://github.com/hicommonwealth/substrate.git", branch = "master" }
-sp-core = { version = "2.0.0", git = "https://github.com/hicommonwealth/substrate.git", branch = "master" }
-sp-trie = { version = "2.0.0", git = "https://github.com/hicommonwealth/substrate.git", branch = "master" }
-frame-benchmarking = { version = "2.0.0", git = "https://github.com/hicommonwealth/substrate.git", branch = "master" }
->>>>>>> fbbcd2af
 
 edgeware-primitives = { version = "3.1.0", path = "../primitives" }
 edgeware-runtime = { version = "3.1.0", path = "../runtime" }
 edgeware-runtime-interface = { version = "3.1.0", path = "../runtime-interface" }
 
 [dev-dependencies]
-<<<<<<< HEAD
 sp-runtime = { version = "2.0"}
 frame-support = { version = "2.0"}
 pallet-balances = { version = "2.0"}
@@ -44,19 +34,6 @@
 pallet-treasury = { version = "2.0"}
 pallet-grandpa = { version = "2.0"}
 pallet-indices = { version = "2.0"}
-=======
-test-client = { package = "substrate-test-client", git = "https://github.com/hicommonwealth/substrate.git", branch = "master" }
-sp-runtime = { version = "2.0.0", git = "https://github.com/hicommonwealth/substrate.git", branch = "master" }
-frame-support = { version = "2.0.0", git = "https://github.com/hicommonwealth/substrate.git", branch = "master" }
-pallet-balances = { version = "2.0.0", git = "https://github.com/hicommonwealth/substrate.git", branch = "master" }
-pallet-transaction-payment = { version = "2.0.0", git = "https://github.com/hicommonwealth/substrate.git", branch = "master" }
-pallet-session = { version = "2.0.0", git = "https://github.com/hicommonwealth/substrate.git", branch = "master" }
-frame-system = { version = "2.0.0", git = "https://github.com/hicommonwealth/substrate.git", branch = "master" }
-pallet-timestamp = { version = "2.0.0", git = "https://github.com/hicommonwealth/substrate.git", branch = "master" }
-pallet-treasury = { version = "2.0.0", git = "https://github.com/hicommonwealth/substrate.git", branch = "master" }
-pallet-grandpa = { version = "2.0.0", git = "https://github.com/hicommonwealth/substrate.git", branch = "master" }
-pallet-indices = { version = "2.0.0", git = "https://github.com/hicommonwealth/substrate.git", branch = "master" }
->>>>>>> fbbcd2af
 wabt = "0.10.0"
 criterion = "0.3.0"
 
