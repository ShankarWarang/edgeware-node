--- conflicted
+++ resolved
@@ -11,17 +11,10 @@
 
 [dependencies]
 codec = { package = "parity-scale-codec", version = "1.3.0" }
-<<<<<<< HEAD
 sp-runtime = { version = "2.0" }
 sp-runtime-interface = { version = "2.0" }
 sp-runtime-interface-proc-macro = { version = "2.0" }
 edgeware-primitives = { path = "../primitives" }
-=======
-sp-runtime = { git = "https://github.com/hicommonwealth/substrate.git", branch = "master" }
-sp-runtime-interface = { git = "https://github.com/hicommonwealth/substrate.git", branch = "master" }
-sp-runtime-interface-proc-macro = { version = "2.0.0", git = "https://github.com/hicommonwealth/substrate.git", branch = "master" }
-edgeware-primitives = { version = "3.1.0", path = "../primitives" }
->>>>>>> fbbcd2af
 
 [features]
 default = [ "std" ]
