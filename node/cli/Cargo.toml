[package]
name = "edgeware-cli"
version = "3.2.0"
authors = ["Commonwealth Labs <hello@commonwealth.im>"]
description = "Edgeware implementation using a substrate node."
build = "build.rs"
edition = "2018"
default-run = "edgeware"
license = "GPL-3.0-or-later WITH Classpath-exception-2.0"

[package.metadata.docs.rs]
targets = ["x86_64-unknown-linux-gnu"]

[package.metadata.wasm-pack.profile.release]
# `wasm-opt` has some problems on linux, see
# https://github.com/rustwasm/wasm-pack/issues/781 etc.
wasm-opt = false

[badges]
travis-ci = { repository = "hicommonwealth/edgeware-node", branch = "master" }
maintenance = { status = "actively-developed" }
is-it-maintained-issue-resolution = { repository = "hicommonwealth/edgeware-node" }
is-it-maintained-open-issues = { repository = "hicommonwealth/edgeware-node" }

[[bin]]
name = "edgeware"
path = "bin/main.rs"
required-features = ["cli"]

[lib]
crate-type = ["cdylib", "rlib"]

[dependencies]
# third-party dependencies
codec = { package = "parity-scale-codec", version = "1.3.4" }
serde = { version = "1.0.102", features = ["derive"] }
futures = { version = "0.3.1", features = ["compat"] }
hex-literal = "0.3.1"
jsonrpc-core = "15.0.0"
jsonrpc-pubsub = "15.0.0"
log = "0.4.8"
rand = "0.7.2"
structopt = { version = "0.3.8", optional = true }
tracing = "0.1.19"
parking_lot = "0.10.0"
hex = "0.3.2"
serde_json = "1.0"

# primitives
<<<<<<< HEAD
sp-authority-discovery = { version = "2.0" }
sp-blockchain = { version = "2.0" }
sp-consensus-aura = { version = "0.8" }
sp-finality-grandpa = { version = "2.0" }
sp-core = { version = "2.0" }
sp-runtime = { version = "2.0" }
sp-timestamp = { version = "2.0", default-features = false }
sp-inherents = { version = "2.0" }
sp-keyring = { version = "2.0" }
sp-io = { version = "2.0" }
sp-consensus = { version = "0.8" }
sp-transaction-pool = { version = "2.0" }

# client dependencies
sc-client-api = { version = "2.0" }
sc-chain-spec = { version = "2.0" }
sc-consensus = { version = "0.8" }
sc-transaction-pool = { version = "2.0" }
sc-network = { version = "0.8" }
sc-consensus-aura = { version = "0.8" }
sc-finality-grandpa = { version = "0.8" }
sc-client-db = { version = "0.8", default-features = false }
sc-offchain = { version = "2.0" }
sc-rpc = { version = "2.0" }
sc-basic-authorship = { version = "0.8" }
sc-service = { version = "0.8", default-features = false }
sc-tracing = { version = "2.0" }
sc-telemetry = { version = "2.0" }
sc-authority-discovery = { version = "0.8" }


# frame dependencies
pallet-indices = { version = "2.0" }
pallet-timestamp = { version = "2.0", default-features = false }
pallet-contracts = { version = "2.0" }
frame-system = { version = "2.0" }
pallet-balances = { version = "2.0" }
pallet-transaction-payment = { version = "2.0" }
frame-support = { version = "2.0", default-features = false }
pallet-im-online = { version = "2.0", default-features = false }
pallet-authority-discovery = { version = "2.0" }
pallet-staking = { version = "2.0" }
pallet-grandpa = { version = "2.0" }
pallet-evm = { version = "2.0" }
=======
sp-authority-discovery = { version = "2.0.0", git = "https://github.com/hicommonwealth/substrate.git", branch = "master" }
sp-blockchain = { version = "2.0.0", git = "https://github.com/hicommonwealth/substrate", branch = "master" }
sp-consensus-aura = { version = "0.8.0", git = "https://github.com/hicommonwealth/substrate.git", branch = "master" }
sp-finality-grandpa = { version = "2.0.0", git = "https://github.com/hicommonwealth/substrate.git", branch = "master" }
sp-core = { version = "2.0.0", git = "https://github.com/hicommonwealth/substrate.git", branch = "master" }
sp-runtime = { version = "2.0.0", git = "https://github.com/hicommonwealth/substrate.git", branch = "master" }
sp-timestamp = { version = "2.0.0", default-features = false, git = "https://github.com/hicommonwealth/substrate.git", branch = "master" }
sp-finality-tracker = { version = "2.0.0", default-features = false, git = "https://github.com/hicommonwealth/substrate.git", branch = "master" }
sp-inherents = { version = "2.0.0", git = "https://github.com/hicommonwealth/substrate.git", branch = "master" }
sp-keyring = { version = "2.0.0", git = "https://github.com/hicommonwealth/substrate.git", branch = "master" }
sp-io = { version = "2.0.0", git = "https://github.com/hicommonwealth/substrate.git", branch = "master" }
sp-consensus = { version = "0.8.0", git = "https://github.com/hicommonwealth/substrate.git", branch = "master" }
sp-transaction-pool = { version = "2.0.0", git = "https://github.com/hicommonwealth/substrate.git", branch = "master" }

# client dependencies
sc-client-api = { version = "2.0.0", git = "https://github.com/hicommonwealth/substrate.git", branch = "master" }
sc-chain-spec = { version = "2.0.0", git = "https://github.com/hicommonwealth/substrate.git", branch = "master" }
sc-consensus = { version = "0.8.0", git = "https://github.com/hicommonwealth/substrate.git", branch = "master" }
sc-transaction-pool = { version = "2.0.0", git = "https://github.com/hicommonwealth/substrate.git", branch = "master" }
sc-network = { version = "0.8.0", git = "https://github.com/hicommonwealth/substrate.git", branch = "master" }
sc-consensus-aura = { version = "0.8.0", git = "https://github.com/hicommonwealth/substrate.git", branch = "master" }
sc-finality-grandpa = { version = "0.8.0", git = "https://github.com/hicommonwealth/substrate.git", branch = "master" }
sc-client-db = { version = "0.8.0", default-features = false, git = "https://github.com/hicommonwealth/substrate.git", branch = "master" }
sc-offchain = { version = "2.0.0", git = "https://github.com/hicommonwealth/substrate.git", branch = "master" }
sc-rpc = { version = "2.0.0", git = "https://github.com/hicommonwealth/substrate.git", branch = "master" }
sc-basic-authorship = { version = "0.8.0", git = "https://github.com/hicommonwealth/substrate.git", branch = "master" }
sc-service = { version = "0.8.0", default-features = false, git = "https://github.com/hicommonwealth/substrate.git", branch = "master" }
sc-tracing = { version = "2.0.0", git = "https://github.com/hicommonwealth/substrate.git", branch = "master" }
sc-telemetry = { version = "2.0.0", git = "https://github.com/hicommonwealth/substrate.git", branch = "master" }
sc-authority-discovery = { version = "0.8.0",  git = "https://github.com/hicommonwealth/substrate.git", branch = "master" }


# frame dependencies
pallet-indices = { version = "2.0.0", git = "https://github.com/hicommonwealth/substrate.git", branch = "master" }
pallet-timestamp = { version = "2.0.0", default-features = false, git = "https://github.com/hicommonwealth/substrate.git", branch = "master" }
pallet-contracts = { version = "2.0.0", git = "https://github.com/hicommonwealth/substrate.git", branch = "master" }
frame-system = { version = "2.0.0", git = "https://github.com/hicommonwealth/substrate.git", branch = "master" }
pallet-balances = { version = "2.0.0", git = "https://github.com/hicommonwealth/substrate.git", branch = "master" }
pallet-transaction-payment = { version = "2.0.0", git = "https://github.com/hicommonwealth/substrate.git", branch = "master" }
frame-support = { version = "2.0.0", default-features = false, git = "https://github.com/hicommonwealth/substrate.git", branch = "master" }
pallet-im-online = { version = "2.0.0", default-features = false, git = "https://github.com/hicommonwealth/substrate.git", branch = "master" }
pallet-authority-discovery = { version = "2.0.0", git = "https://github.com/hicommonwealth/substrate.git", branch = "master" }
pallet-staking = { version = "2.0.0", git = "https://github.com/hicommonwealth/substrate.git", branch = "master" }
pallet-grandpa = { version = "2.0.0", git = "https://github.com/hicommonwealth/substrate.git", branch = "master" }
>>>>>>> fbbcd2af

# node-specific dependencies
edgeware-runtime = { version = "3.1.0", path = "../runtime" }
edgeware-rpc = { version = "3.1.0", path = "../rpc" }
edgeware-primitives = { version = "3.1.0", path = "../primitives" }
edgeware-executor = { version = "3.1.0", path = "../executor" }

# CLI-specific dependencies
<<<<<<< HEAD
sc-cli = { version = "0.8", optional = true }
frame-benchmarking-cli = { version = "2.0", optional = true }
fc-consensus = { version = "0.1" }
fp-consensus = { version = "0.1" }
fc-rpc-core = { version = "0.1" }
=======
sc-cli = { version = "0.8.0", optional = true, git = "https://github.com/hicommonwealth/substrate.git", branch = "master" }
frame-benchmarking-cli = { version = "2.0.0", optional = true, git = "https://github.com/hicommonwealth/substrate.git", branch = "master" }
edgeware-inspect = { version = "3.1.0", optional = true, path = "../inspect" }
>>>>>>> fbbcd2af

# WASM-specific dependencies
wasm-bindgen = { version = "0.2.57", optional = true }
wasm-bindgen-futures = { version = "0.4.7", optional = true }
<<<<<<< HEAD
browser-utils = { version = "0.8", package = "substrate-browser-utils", optional = true }

[target.'cfg(target_arch="x86_64")'.dependencies]
edgeware-executor = { path = "../executor", features = [ "wasmtime" ] }
sc-cli = { version = "0.8", optional = true, features = [ "wasmtime" ] }
sc-service = { version = "0.8", default-features = false, features = [ "wasmtime" ] }
sp-trie = { version = "2.0", default-features = false, features = ["memory-tracker"] }

[dev-dependencies]
sc-keystore = { version = "2.0" }
sc-consensus = { version = "0.8" }
sc-consensus-epochs = { version = "0.8" }
=======
browser-utils = { version = "0.8.0", package = "substrate-browser-utils", git = "https://github.com/hicommonwealth/substrate.git", branch = "master", optional = true }

[target.'cfg(target_arch="x86_64")'.dependencies]
edgeware-executor = { version = "3.1.0", path = "../executor", features = [ "wasmtime" ] }
sc-cli = { version = "0.8.0", optional = true, git = "https://github.com/hicommonwealth/substrate.git", branch = "master", features = [ "wasmtime" ] }
sc-service = { version = "0.8.0", default-features = false, git = "https://github.com/hicommonwealth/substrate.git", branch = "master", features = [ "wasmtime" ] }
sp-trie = { version = "2.0.0", default-features = false, git = "https://github.com/hicommonwealth/substrate.git", branch = "master", features = ["memory-tracker"] }

[dev-dependencies]
sc-keystore = { version = "2.0.0", git = "https://github.com/hicommonwealth/substrate.git", branch = "master" }
sc-consensus = { version = "0.8.0", git = "https://github.com/hicommonwealth/substrate.git", branch = "master" }
sc-consensus-epochs = { version = "0.8.0", git = "https://github.com/hicommonwealth/substrate.git", branch = "master" }
sc-service-test = { version = "2.0.0", git = "https://github.com/hicommonwealth/substrate.git", branch = "master" }
>>>>>>> fbbcd2af
futures = "0.3.4"
tempfile = "3.1.0"
assert_cmd = "1.0"
nix = "0.17"
serde_json = "1.0"
regex = "1"
platforms = "0.2.1"

[build-dependencies]
structopt = { version = "0.3.8", optional = true }
<<<<<<< HEAD
frame-benchmarking-cli = { version = "2.0", optional = true }
substrate-build-script-utils = { version = "2.0", optional = true }
substrate-frame-cli = { version = "2.0", optional = true }
sc-cli = { version = "0.8", optional = true }

=======
edgeware-inspect = { version = "3.1.0", optional = true, path = "../inspect" }
frame-benchmarking-cli = { version = "2.0.0", optional = true, git = "https://github.com/hicommonwealth/substrate.git", branch = "master" }
substrate-build-script-utils = { version = "2.0.0", optional = true, git = "https://github.com/hicommonwealth/substrate.git", branch = "master" }
substrate-frame-cli = { version = "2.0.0", optional = true, git = "https://github.com/hicommonwealth/substrate.git", branch = "master" }

[build-dependencies.sc-cli]
version = "0.8.0"
package = "sc-cli"
git = "https://github.com/hicommonwealth/substrate.git"
branch = "master"
optional = true
>>>>>>> fbbcd2af

[features]
default = [ "cli" ]
browser = [
	"browser-utils",
	"wasm-bindgen",
	"wasm-bindgen-futures",
]
cli = [
	"edgeware-executor/wasmi-errno",
	"sc-cli",
	"frame-benchmarking-cli",
	"substrate-frame-cli",
	"sc-service/db",
	"structopt",
	"substrate-build-script-utils",
]

runtime-benchmarks = [
	"edgeware-runtime/runtime-benchmarks",
	"frame-benchmarking-cli",
]<|MERGE_RESOLUTION|>--- conflicted
+++ resolved
@@ -47,7 +47,6 @@
 serde_json = "1.0"
 
 # primitives
-<<<<<<< HEAD
 sp-authority-discovery = { version = "2.0" }
 sp-blockchain = { version = "2.0" }
 sp-consensus-aura = { version = "0.8" }
@@ -92,52 +91,6 @@
 pallet-staking = { version = "2.0" }
 pallet-grandpa = { version = "2.0" }
 pallet-evm = { version = "2.0" }
-=======
-sp-authority-discovery = { version = "2.0.0", git = "https://github.com/hicommonwealth/substrate.git", branch = "master" }
-sp-blockchain = { version = "2.0.0", git = "https://github.com/hicommonwealth/substrate", branch = "master" }
-sp-consensus-aura = { version = "0.8.0", git = "https://github.com/hicommonwealth/substrate.git", branch = "master" }
-sp-finality-grandpa = { version = "2.0.0", git = "https://github.com/hicommonwealth/substrate.git", branch = "master" }
-sp-core = { version = "2.0.0", git = "https://github.com/hicommonwealth/substrate.git", branch = "master" }
-sp-runtime = { version = "2.0.0", git = "https://github.com/hicommonwealth/substrate.git", branch = "master" }
-sp-timestamp = { version = "2.0.0", default-features = false, git = "https://github.com/hicommonwealth/substrate.git", branch = "master" }
-sp-finality-tracker = { version = "2.0.0", default-features = false, git = "https://github.com/hicommonwealth/substrate.git", branch = "master" }
-sp-inherents = { version = "2.0.0", git = "https://github.com/hicommonwealth/substrate.git", branch = "master" }
-sp-keyring = { version = "2.0.0", git = "https://github.com/hicommonwealth/substrate.git", branch = "master" }
-sp-io = { version = "2.0.0", git = "https://github.com/hicommonwealth/substrate.git", branch = "master" }
-sp-consensus = { version = "0.8.0", git = "https://github.com/hicommonwealth/substrate.git", branch = "master" }
-sp-transaction-pool = { version = "2.0.0", git = "https://github.com/hicommonwealth/substrate.git", branch = "master" }
-
-# client dependencies
-sc-client-api = { version = "2.0.0", git = "https://github.com/hicommonwealth/substrate.git", branch = "master" }
-sc-chain-spec = { version = "2.0.0", git = "https://github.com/hicommonwealth/substrate.git", branch = "master" }
-sc-consensus = { version = "0.8.0", git = "https://github.com/hicommonwealth/substrate.git", branch = "master" }
-sc-transaction-pool = { version = "2.0.0", git = "https://github.com/hicommonwealth/substrate.git", branch = "master" }
-sc-network = { version = "0.8.0", git = "https://github.com/hicommonwealth/substrate.git", branch = "master" }
-sc-consensus-aura = { version = "0.8.0", git = "https://github.com/hicommonwealth/substrate.git", branch = "master" }
-sc-finality-grandpa = { version = "0.8.0", git = "https://github.com/hicommonwealth/substrate.git", branch = "master" }
-sc-client-db = { version = "0.8.0", default-features = false, git = "https://github.com/hicommonwealth/substrate.git", branch = "master" }
-sc-offchain = { version = "2.0.0", git = "https://github.com/hicommonwealth/substrate.git", branch = "master" }
-sc-rpc = { version = "2.0.0", git = "https://github.com/hicommonwealth/substrate.git", branch = "master" }
-sc-basic-authorship = { version = "0.8.0", git = "https://github.com/hicommonwealth/substrate.git", branch = "master" }
-sc-service = { version = "0.8.0", default-features = false, git = "https://github.com/hicommonwealth/substrate.git", branch = "master" }
-sc-tracing = { version = "2.0.0", git = "https://github.com/hicommonwealth/substrate.git", branch = "master" }
-sc-telemetry = { version = "2.0.0", git = "https://github.com/hicommonwealth/substrate.git", branch = "master" }
-sc-authority-discovery = { version = "0.8.0",  git = "https://github.com/hicommonwealth/substrate.git", branch = "master" }
-
-
-# frame dependencies
-pallet-indices = { version = "2.0.0", git = "https://github.com/hicommonwealth/substrate.git", branch = "master" }
-pallet-timestamp = { version = "2.0.0", default-features = false, git = "https://github.com/hicommonwealth/substrate.git", branch = "master" }
-pallet-contracts = { version = "2.0.0", git = "https://github.com/hicommonwealth/substrate.git", branch = "master" }
-frame-system = { version = "2.0.0", git = "https://github.com/hicommonwealth/substrate.git", branch = "master" }
-pallet-balances = { version = "2.0.0", git = "https://github.com/hicommonwealth/substrate.git", branch = "master" }
-pallet-transaction-payment = { version = "2.0.0", git = "https://github.com/hicommonwealth/substrate.git", branch = "master" }
-frame-support = { version = "2.0.0", default-features = false, git = "https://github.com/hicommonwealth/substrate.git", branch = "master" }
-pallet-im-online = { version = "2.0.0", default-features = false, git = "https://github.com/hicommonwealth/substrate.git", branch = "master" }
-pallet-authority-discovery = { version = "2.0.0", git = "https://github.com/hicommonwealth/substrate.git", branch = "master" }
-pallet-staking = { version = "2.0.0", git = "https://github.com/hicommonwealth/substrate.git", branch = "master" }
-pallet-grandpa = { version = "2.0.0", git = "https://github.com/hicommonwealth/substrate.git", branch = "master" }
->>>>>>> fbbcd2af
 
 # node-specific dependencies
 edgeware-runtime = { version = "3.1.0", path = "../runtime" }
@@ -146,22 +99,15 @@
 edgeware-executor = { version = "3.1.0", path = "../executor" }
 
 # CLI-specific dependencies
-<<<<<<< HEAD
 sc-cli = { version = "0.8", optional = true }
 frame-benchmarking-cli = { version = "2.0", optional = true }
 fc-consensus = { version = "0.1" }
 fp-consensus = { version = "0.1" }
 fc-rpc-core = { version = "0.1" }
-=======
-sc-cli = { version = "0.8.0", optional = true, git = "https://github.com/hicommonwealth/substrate.git", branch = "master" }
-frame-benchmarking-cli = { version = "2.0.0", optional = true, git = "https://github.com/hicommonwealth/substrate.git", branch = "master" }
-edgeware-inspect = { version = "3.1.0", optional = true, path = "../inspect" }
->>>>>>> fbbcd2af
 
 # WASM-specific dependencies
 wasm-bindgen = { version = "0.2.57", optional = true }
 wasm-bindgen-futures = { version = "0.4.7", optional = true }
-<<<<<<< HEAD
 browser-utils = { version = "0.8", package = "substrate-browser-utils", optional = true }
 
 [target.'cfg(target_arch="x86_64")'.dependencies]
@@ -174,21 +120,7 @@
 sc-keystore = { version = "2.0" }
 sc-consensus = { version = "0.8" }
 sc-consensus-epochs = { version = "0.8" }
-=======
-browser-utils = { version = "0.8.0", package = "substrate-browser-utils", git = "https://github.com/hicommonwealth/substrate.git", branch = "master", optional = true }
 
-[target.'cfg(target_arch="x86_64")'.dependencies]
-edgeware-executor = { version = "3.1.0", path = "../executor", features = [ "wasmtime" ] }
-sc-cli = { version = "0.8.0", optional = true, git = "https://github.com/hicommonwealth/substrate.git", branch = "master", features = [ "wasmtime" ] }
-sc-service = { version = "0.8.0", default-features = false, git = "https://github.com/hicommonwealth/substrate.git", branch = "master", features = [ "wasmtime" ] }
-sp-trie = { version = "2.0.0", default-features = false, git = "https://github.com/hicommonwealth/substrate.git", branch = "master", features = ["memory-tracker"] }
-
-[dev-dependencies]
-sc-keystore = { version = "2.0.0", git = "https://github.com/hicommonwealth/substrate.git", branch = "master" }
-sc-consensus = { version = "0.8.0", git = "https://github.com/hicommonwealth/substrate.git", branch = "master" }
-sc-consensus-epochs = { version = "0.8.0", git = "https://github.com/hicommonwealth/substrate.git", branch = "master" }
-sc-service-test = { version = "2.0.0", git = "https://github.com/hicommonwealth/substrate.git", branch = "master" }
->>>>>>> fbbcd2af
 futures = "0.3.4"
 tempfile = "3.1.0"
 assert_cmd = "1.0"
@@ -199,25 +131,10 @@
 
 [build-dependencies]
 structopt = { version = "0.3.8", optional = true }
-<<<<<<< HEAD
 frame-benchmarking-cli = { version = "2.0", optional = true }
 substrate-build-script-utils = { version = "2.0", optional = true }
 substrate-frame-cli = { version = "2.0", optional = true }
 sc-cli = { version = "0.8", optional = true }
-
-=======
-edgeware-inspect = { version = "3.1.0", optional = true, path = "../inspect" }
-frame-benchmarking-cli = { version = "2.0.0", optional = true, git = "https://github.com/hicommonwealth/substrate.git", branch = "master" }
-substrate-build-script-utils = { version = "2.0.0", optional = true, git = "https://github.com/hicommonwealth/substrate.git", branch = "master" }
-substrate-frame-cli = { version = "2.0.0", optional = true, git = "https://github.com/hicommonwealth/substrate.git", branch = "master" }
-
-[build-dependencies.sc-cli]
-version = "0.8.0"
-package = "sc-cli"
-git = "https://github.com/hicommonwealth/substrate.git"
-branch = "master"
-optional = true
->>>>>>> fbbcd2af
 
 [features]
 default = [ "cli" ]
