// Copyright 2018-2020 Commonwealth Labs, Inc.
// This file is part of Edgeware.

// Edgeware is free software: you can redistribute it and/or modify
// it under the terms of the GNU General Public License as published by
// the Free Software Foundation, either version 3 of the License, or
// (at your option) any later version.

// Edgeware is distributed in the hope that it will be useful,
// but WITHOUT ANY WARRANTY; without even the implied warranty of
// MERCHANTABILITY or FITNESS FOR A PARTICULAR PURPOSE.  See the
// GNU General Public License for more details.

// You should have received a copy of the GNU General Public License
// along with Edgeware.  If not, see <http://www.gnu.org/licenses/>.

#![warn(unused_extern_crates)]

//! Service implementation. Specialized wrapper over substrate service.

use std::sync::Arc;

use sc_consensus_aura;
use sc_client::{self, LongestChain};
use sc_finality_grandpa::{self, FinalityProofProvider as GrandpaFinalityProofProvider};
use edgeware_executor;
use edgeware_primitives::Block;
use edgeware_runtime::{GenesisConfig, RuntimeApi};
use sc_service::{
	AbstractService, ServiceBuilder, config::Configuration, error::{Error as ServiceError},
};
use sp_inherents::InherentDataProviders;
use sc_network::construct_simple_protocol;

use sc_service::{Service, NetworkStatus};
use sc_client::{Client, LocalCallExecutor};
use sc_client_db::Backend;
use sp_runtime::traits::Block as BlockT;
use edgeware_executor::NativeExecutor;
use sc_network::NetworkService;
use sc_offchain::OffchainWorkers;

construct_simple_protocol! {
	/// Demo protocol attachment for substrate.
	pub struct NodeProtocol where Block = Block { }
}

/// Starts a `ServiceBuilder` for a full service.
///
/// Use this macro if you don't actually need the full service, but just the builder in order to
/// be able to perform chain operations.
macro_rules! new_full_start {
	($config:expr) => {{
		type RpcExtension = jsonrpc_core::IoHandler<sc_rpc::Metadata>;
		let mut import_setup = None;
		let inherent_data_providers = sp_inherents::InherentDataProviders::new();

		let builder = sc_service::ServiceBuilder::new_full::<
			edgeware_primitives::Block, edgeware_runtime::RuntimeApi, edgeware_executor::Executor
		>($config)?
			.with_select_chain(|_config, backend| {
				Ok(sc_client::LongestChain::new(backend.clone()))
			})?
			.with_transaction_pool(|config, client, _fetcher| {
				let pool_api = sc_transaction_pool::FullChainApi::new(client.clone());
				Ok(sc_transaction_pool::BasicPool::new(config, std::sync::Arc::new(pool_api)))
			})?
			.with_import_queue(|_config, client, mut select_chain, _transaction_pool| {
				let select_chain = select_chain.take()
					.ok_or_else(|| sc_service::Error::SelectChainRequired)?;
				let (grandpa_block_import, grandpa_link) = sc_finality_grandpa::block_import(
					client.clone(),
					&*client,
					select_chain,
				)?;

				let aura_block_import = sc_consensus_aura::AuraBlockImport::<_, _, _, sp_consensus_aura::ed25519::AuthorityPair>::new(
					grandpa_block_import.clone(), client.clone(),
				);

				let import_queue = sc_consensus_aura::import_queue::<_, _, _, sp_consensus_aura::ed25519::AuthorityPair, _>(
					sc_consensus_aura::SlotDuration::get_or_compute(&*client)?,
					aura_block_import,
					Some(Box::new(grandpa_block_import.clone())),
					None,
					client,
					inherent_data_providers.clone(),
					Some(_transaction_pool),
				)?;

				import_setup = Some((grandpa_block_import, grandpa_link));
				Ok(import_queue)
			})?
			.with_rpc_extensions(|builder| -> Result<RpcExtension, _> {
				let deps = edgeware_rpc::FullDeps {
					client: builder.client().clone(),
					pool: builder.pool(),
					select_chain: builder.select_chain().cloned()
						.expect("SelectChain is present for full services or set up failed; qed."),
				};
				Ok(edgeware_rpc::create_full(deps))
			})?;

		(builder, import_setup, inherent_data_providers)
	}}
}

/// Creates a full service from the configuration.
///
/// We need to use a macro because the test suit doesn't work with an opaque service. It expects
/// concrete types instead.
macro_rules! new_full {
	($config:expr, $with_startup_data: expr) => {{
		use futures::prelude::*;
		use sc_network::Event;

		let (
			is_authority,
			force_authoring,
			name,
			disable_grandpa,
			sentry_nodes,
		) = (
			$config.roles.is_authority(),
			$config.force_authoring,
			$config.name.clone(),
			$config.disable_grandpa,
			$config.network.sentry_nodes.clone(),
		);

		// sentry nodes announce themselves as authorities to the network
		// and should run the same protocols authorities do, but it should
		// never actively participate in any consensus process.
		let participates_in_consensus = is_authority && !$config.sentry_mode;

		let (builder, mut import_setup, inherent_data_providers) = new_full_start!($config);

		let service = builder.with_network_protocol(|_| Ok(crate::service::NodeProtocol::new()))?
			.with_finality_proof_provider(|client, backend|
				Ok(Arc::new(sc_finality_grandpa::FinalityProofProvider::new(backend, client)) as _)
			)?
			.build()?;

		let (block_import, grandpa_link) = import_setup.take()
				.expect("Link Half and Block Import are present for Full Services or setup failed before. qed");

		($with_startup_data)(&block_import, &grandpa_link);

		if participates_in_consensus {
			let proposer = sc_basic_authorship::ProposerFactory {
				client: service.client(),
				transaction_pool: service.transaction_pool(),
			};

			let client = service.client();
			let select_chain = service.select_chain()
				.ok_or(sc_service::Error::SelectChainRequired)?;

			let can_author_with =
				sp_consensus::CanAuthorWithNativeVersion::new(client.executor().clone());

			let aura = sc_consensus_aura::start_aura::<_, _, _, _, _, sp_consensus_aura::ed25519::AuthorityPair, _, _, _>(
				sc_consensus_aura::SlotDuration::get_or_compute(&*client)?,
				client,
				select_chain,
				block_import,
				proposer,
				service.network(),
				inherent_data_providers.clone(),
				force_authoring,
				service.keystore(),
				can_author_with,
			)?;

			service.spawn_essential_task("aura-proposer", aura);

			let network = service.network();
			let dht_event_stream = network.event_stream().filter_map(|e| async move { match e {
				Event::Dht(e) => Some(e),
				_ => None,
			}}).boxed();
			let authority_discovery = sc_authority_discovery::AuthorityDiscovery::new(
				service.client(),
				network,
				sentry_nodes,
				service.keystore(),
				dht_event_stream,
			);

			service.spawn_task("authority-discovery", authority_discovery);
		}

		// if the node isn't actively participating in consensus then it doesn't
		// need a keystore, regardless of which protocol we use below.
		let keystore = if participates_in_consensus {
			Some(service.keystore())
		} else {
			None
		};

		let config = sc_finality_grandpa::Config {
			// FIXME #1578 make this available through chainspec
			gossip_duration: std::time::Duration::from_millis(1000),
			justification_period: 512,
			name: Some(name),
			observer_enabled: false,
			keystore,
			is_authority,
		};

<<<<<<< HEAD
		match (is_authority, disable_grandpa) {
			(false, false) => {
				// start the lightweight GRANDPA observer
				service.spawn_task("grandpa-observer", sc_finality_grandpa::run_grandpa_observer(
					config,
					grandpa_link,
					service.network(),
					service.on_exit(),
				)?);
			},
			(true, false) => {
				// start the full GRANDPA voter
				let grandpa_config = sc_finality_grandpa::GrandpaParams {
					config: config,
					link: grandpa_link,
					network: service.network(),
					inherent_data_providers: inherent_data_providers.clone(),
					on_exit: service.on_exit(),
					telemetry_on_connect: Some(service.telemetry_on_connect_stream()),
					voting_rule: sc_finality_grandpa::VotingRulesBuilder::default().build(),
				};
				// the GRANDPA voter task is considered infallible, i.e.
				// if it fails we take down the service with it.
				service.spawn_essential_task(
					"grandpa-voter",
					sc_finality_grandpa::run_grandpa_voter(grandpa_config)?
				);
			},
			(_, true) => {
				sc_finality_grandpa::setup_disabled_grandpa(
					service.client(),
					&inherent_data_providers,
					service.network(),
				)?;
			},
=======
		if !disable_grandpa {
			// start the full GRANDPA voter
			// NOTE: unlike in substrate we are currently running the full
			// GRANDPA voter protocol for all full nodes (regardless of whether
			// they're validators or not). at this point the full voter should
			// provide better guarantees of block and vote data availability than
			// the observer.
			let grandpa_config = sc_finality_grandpa::GrandpaParams {
				config,
				link: grandpa_link,
				network: service.network(),
				inherent_data_providers: inherent_data_providers.clone(),
				on_exit: service.on_exit(),
				telemetry_on_connect: Some(service.telemetry_on_connect_stream()),
				voting_rule: sc_finality_grandpa::VotingRulesBuilder::default().build(),
				executor: service.spawn_task_handle(),
			};

			service.spawn_essential_task(
				"grandpa-voter",
				sc_finality_grandpa::run_grandpa_voter(grandpa_config)?
			);
		} else {
			sc_finality_grandpa::setup_disabled_grandpa(
				service.client(),
				&inherent_data_providers,
				service.network(),
			)?;
>>>>>>> eceaf434
		}

		Ok((service, inherent_data_providers))
	}};
	($config:expr) => {{
		new_full!($config, |_, _| {})
	}}
}

#[allow(dead_code)]
type ConcreteBlock = edgeware_primitives::Block;
#[allow(dead_code)]
type ConcreteClient =
	Client<
		Backend<ConcreteBlock>,
		LocalCallExecutor<Backend<ConcreteBlock>,
		NativeExecutor<edgeware_executor::Executor>>,
		ConcreteBlock,
		edgeware_runtime::RuntimeApi
	>;
#[allow(dead_code)]
type ConcreteBackend = Backend<ConcreteBlock>;
#[allow(dead_code)]
type ConcreteTransactionPool = sc_transaction_pool::BasicPool<
	sc_transaction_pool::FullChainApi<ConcreteClient, ConcreteBlock>,
	ConcreteBlock
>;

/// A specialized configuration object for setting up the node.
pub type NodeConfiguration = Configuration<GenesisConfig, crate::chain_spec::Extensions>;

/// Builds a new service for a full client.
pub fn new_full(config: NodeConfiguration)
-> Result<
	Service<
		ConcreteBlock,
		ConcreteClient,
		LongestChain<ConcreteBackend, ConcreteBlock>,
		NetworkStatus<ConcreteBlock>,
		NetworkService<ConcreteBlock, crate::service::NodeProtocol, <ConcreteBlock as BlockT>::Hash>,
		ConcreteTransactionPool,
		OffchainWorkers<
			ConcreteClient,
			<ConcreteBackend as sc_client_api::backend::Backend<Block>>::OffchainStorage,
			ConcreteBlock,
		>
	>,
	ServiceError,
>
{
	new_full!(config).map(|(service, _)| service)
}

/// Builds a new service for a light client.
pub fn new_light(config: NodeConfiguration)
-> Result<impl AbstractService, ServiceError> {
	type RpcExtension = jsonrpc_core::IoHandler<sc_rpc::Metadata>;
	let inherent_data_providers = InherentDataProviders::new();

	let service = ServiceBuilder::new_light::<Block, RuntimeApi, edgeware_executor::Executor>(config)?
		.with_select_chain(|_config, backend| {
			Ok(LongestChain::new(backend.clone()))
		})?
		.with_transaction_pool(|config, client, fetcher| {
			let fetcher = fetcher
				.ok_or_else(|| "Trying to start light transaction pool without active fetcher")?;
			let pool_api = sc_transaction_pool::LightChainApi::new(client.clone(), fetcher.clone());
			let pool = sc_transaction_pool::BasicPool::with_revalidation_type(
				config, Arc::new(pool_api), sc_transaction_pool::RevalidationType::Light,
			);
			Ok(pool)
		})?
		.with_import_queue_and_fprb(|_config, client, backend, fetcher, _select_chain, _tx_pool| {
			let fetch_checker = fetcher
				.map(|fetcher| fetcher.checker().clone())
				.ok_or_else(|| "Trying to start light import queue without active fetch checker")?;
			let grandpa_block_import = sc_finality_grandpa::light_block_import::<_, _, _, RuntimeApi>(
				client.clone(),
				backend,
				&*client,
				Arc::new(fetch_checker),
			)?;

			let finality_proof_import = grandpa_block_import.clone();
			let finality_proof_request_builder =
				finality_proof_import.create_finality_proof_request_builder();

			let import_queue = sc_consensus_aura::import_queue::<_, _, _, sp_consensus_aura::ed25519::AuthorityPair, ()>(
				sc_consensus_aura::SlotDuration::get_or_compute(&*client)?,
				grandpa_block_import,
				None,
				Some(Box::new(finality_proof_import)),
				client,
				inherent_data_providers.clone(),
				None,
			)?;

			Ok((import_queue, finality_proof_request_builder))
		})?
		.with_network_protocol(|_| Ok(NodeProtocol::new()))?
		.with_finality_proof_provider(|client, backend|
			Ok(Arc::new(GrandpaFinalityProofProvider::new(backend, client)) as _)
		)?
		.with_rpc_extensions(|builder,| -> Result<RpcExtension, _> {
			let fetcher = builder.fetcher()
				.ok_or_else(|| "Trying to start node RPC without active fetcher")?;
			let remote_blockchain = builder.remote_backend()
				.ok_or_else(|| "Trying to start node RPC without active remote blockchain")?;

			let light_deps = edgeware_rpc::LightDeps {
				remote_blockchain,
				fetcher,
				client: builder.client().clone(),
				pool: builder.pool(),
			};
			Ok(edgeware_rpc::create_light(light_deps))
		})?
		.build()?;

	Ok(service)
}<|MERGE_RESOLUTION|>--- conflicted
+++ resolved
@@ -208,43 +208,6 @@
 			is_authority,
 		};
 
-<<<<<<< HEAD
-		match (is_authority, disable_grandpa) {
-			(false, false) => {
-				// start the lightweight GRANDPA observer
-				service.spawn_task("grandpa-observer", sc_finality_grandpa::run_grandpa_observer(
-					config,
-					grandpa_link,
-					service.network(),
-					service.on_exit(),
-				)?);
-			},
-			(true, false) => {
-				// start the full GRANDPA voter
-				let grandpa_config = sc_finality_grandpa::GrandpaParams {
-					config: config,
-					link: grandpa_link,
-					network: service.network(),
-					inherent_data_providers: inherent_data_providers.clone(),
-					on_exit: service.on_exit(),
-					telemetry_on_connect: Some(service.telemetry_on_connect_stream()),
-					voting_rule: sc_finality_grandpa::VotingRulesBuilder::default().build(),
-				};
-				// the GRANDPA voter task is considered infallible, i.e.
-				// if it fails we take down the service with it.
-				service.spawn_essential_task(
-					"grandpa-voter",
-					sc_finality_grandpa::run_grandpa_voter(grandpa_config)?
-				);
-			},
-			(_, true) => {
-				sc_finality_grandpa::setup_disabled_grandpa(
-					service.client(),
-					&inherent_data_providers,
-					service.network(),
-				)?;
-			},
-=======
 		if !disable_grandpa {
 			// start the full GRANDPA voter
 			// NOTE: unlike in substrate we are currently running the full
@@ -273,7 +236,6 @@
 				&inherent_data_providers,
 				service.network(),
 			)?;
->>>>>>> eceaf434
 		}
 
 		Ok((service, inherent_data_providers))
