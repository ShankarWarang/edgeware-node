--- conflicted
+++ resolved
@@ -164,24 +164,12 @@
 ) -> GenesisConfig {
 	let alice_evm_account_id = H160::from_str("19e7e376e7c213b7e7e7e46cc70a5dd086daff2a").unwrap();
 	let mut evm_accounts = BTreeMap::new();
-<<<<<<< HEAD
 	evm_accounts.insert(alice_evm_account_id, pallet_evm::GenesisAccount {
 		nonce: 0u32.into(),
 		balance: U256::from(123456_123_000_000_000_000_000u128),
 		storage: BTreeMap::new(),
 		code: vec![],
 	});
-=======
-
-	if create_evm_alice {
-		evm_accounts.insert(alice_evm_account_id, pallet_evm::GenesisAccount {
-			nonce: 0.into(),
-			balance: U256::from(123456_123_000_000_000_000_000u128),
-			storage: BTreeMap::new(),
-			code: vec![],
-		});
-	}
->>>>>>> 3e5c65bb
 
 	let mut endowed_accounts: Vec<AccountId> = endowed_accounts.unwrap_or_else(|| {
 		vec![
