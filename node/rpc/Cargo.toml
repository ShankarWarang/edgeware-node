--- conflicted
+++ resolved
@@ -11,7 +11,6 @@
 
 [dependencies]
 jsonrpc-core = "15.0.0"
-<<<<<<< HEAD
 jsonrpc-pubsub = "15.0.0"
 edgeware-primitives = { path = "../primitives" }
 edgeware-runtime = { path = "../runtime" }
@@ -37,27 +36,4 @@
 pallet-ethereum = { version = "0.1" }
 fc-rpc = { version = "0.1", features = ["rpc_binary_search_estimate"] }
 fp-rpc = { version = "0.1" }
-fc-rpc-core = { version = "0.1" }
-=======
-edgeware-primitives = { version = "3.1.0", path = "../primitives" }
-edgeware-runtime = { version = "3.1.0", path = "../runtime" }
-pallet-contracts-rpc = { version = "0.8.0", git = "https://github.com/hicommonwealth/substrate.git", branch = "master" }
-pallet-transaction-payment-rpc = { version = "2.0.0", git = "https://github.com/hicommonwealth/substrate.git", branch = "master" }
-sc-client-api = { version = "2.0.0", git = "https://github.com/hicommonwealth/substrate.git", branch = "master" }
-sc-consensus-babe = { version = "0.8.0", git = "https://github.com/hicommonwealth/substrate.git", branch = "master" }
-sc-consensus-babe-rpc = { version = "0.8.0", git = "https://github.com/hicommonwealth/substrate.git", branch = "master" }
-sc-consensus-epochs = { version = "0.8.0", git = "https://github.com/hicommonwealth/substrate.git", branch = "master" }
-sc-finality-grandpa = { version = "0.8.0", git = "https://github.com/hicommonwealth/substrate.git", branch = "master" }
-sc-finality-grandpa-rpc = { version = "0.8.0", git = "https://github.com/hicommonwealth/substrate.git", branch = "master" }
-sc-keystore = { version = "2.0.0", git = "https://github.com/hicommonwealth/substrate.git", branch = "master" }
-sc-rpc-api = { version = "0.8.0", git = "https://github.com/hicommonwealth/substrate.git", branch = "master" }
-sc-rpc = { version = "2.0.0", git = "https://github.com/hicommonwealth/substrate.git", branch = "master" }
-sp-api = { version = "2.0.0", git = "https://github.com/hicommonwealth/substrate.git", branch = "master" }
-sp-block-builder = { version = "2.0.0", git = "https://github.com/hicommonwealth/substrate.git", branch = "master" }
-sp-blockchain = { version = "2.0.0", git = "https://github.com/hicommonwealth/substrate.git", branch = "master" }
-sp-consensus = { version = "0.8.0", git = "https://github.com/hicommonwealth/substrate.git", branch = "master" }
-sp-consensus-babe = { version = "0.8.0", git = "https://github.com/hicommonwealth/substrate.git", branch = "master" }
-sp-runtime = { version = "2.0.0", git = "https://github.com/hicommonwealth/substrate.git", branch = "master" }
-sp-transaction-pool = { version = "2.0.0", git = "https://github.com/hicommonwealth/substrate.git", branch = "master" }
-substrate-frame-rpc-system = { version = "2.0.0", git = "https://github.com/hicommonwealth/substrate.git", branch = "master" }
->>>>>>> fbbcd2af
+fc-rpc-core = { version = "0.1" }